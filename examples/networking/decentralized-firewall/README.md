--- conflicted
+++ resolved
@@ -19,49 +19,25 @@
 The rules can be validated either using an automated process or a manual process (or a combination of 
 the two). There is an example of a YAML-based validator using [Yamale](https://github.com/23andMe/Yamale) 
 in  the [`validator/`](validator/) subdirectory, which can be integrated as part of a CI/CD pipeline.
-<<<<<<< HEAD
-
-
-
-=======
->>>>>>> d8d41638
 <!-- BEGIN TFDOC -->
 
 ## Variables
 
 | name | description | type | required | default |
 |---|---|:---:|:---:|:---:|
-<<<<<<< HEAD
-| billing_account_id | Billing account id used as default for new projects. | <code>string</code> | ✓ |  |
-| prefix | Prefix used for resources that need unique names. | <code>string</code> | ✓ |  |
-| root_node | Hierarchy node where projects will be created, 'organizations/org_id' or 'folders/folder_id'. | <code>string</code> | ✓ |  |
-| ip_ranges | Subnet IP CIDR ranges. | <code>map&#40;string&#41;</code> |  | <code title="&#123;&#10;  prod &#61; &#34;10.0.16.0&#47;24&#34;&#10;  dev  &#61; &#34;10.0.32.0&#47;24&#34;&#10;&#125;">&#123;&#8230;&#125;</code> |
-| project_services | Service APIs enabled by default in new projects. | <code>list&#40;string&#41;</code> |  | <code title="&#91;&#10;  &#34;container.googleapis.com&#34;,&#10;  &#34;dns.googleapis.com&#34;,&#10;  &#34;stackdriver.googleapis.com&#34;,&#10;&#93;">&#91;&#8230;&#93;</code> |
-| region | Region used. | <code>string</code> |  | <code>&#34;europe-west1&#34;</code> |
-=======
 | [billing_account_id](variables.tf#L15) | Billing account id used as default for new projects. | <code>string</code> | ✓ |  |
 | [prefix](variables.tf#L29) | Prefix used for resources that need unique names. | <code>string</code> | ✓ |  |
 | [root_node](variables.tf#L50) | Hierarchy node where projects will be created, 'organizations/org_id' or 'folders/folder_id'. | <code>string</code> | ✓ |  |
 | [ip_ranges](variables.tf#L20) | Subnet IP CIDR ranges. | <code>map&#40;string&#41;</code> |  | <code title="&#123;&#10;  prod &#61; &#34;10.0.16.0&#47;24&#34;&#10;  dev  &#61; &#34;10.0.32.0&#47;24&#34;&#10;&#125;">&#123;&#8230;&#125;</code> |
 | [project_services](variables.tf#L34) | Service APIs enabled by default in new projects. | <code>list&#40;string&#41;</code> |  | <code title="&#91;&#10;  &#34;container.googleapis.com&#34;,&#10;  &#34;dns.googleapis.com&#34;,&#10;  &#34;stackdriver.googleapis.com&#34;,&#10;&#93;">&#91;&#8230;&#93;</code> |
 | [region](variables.tf#L44) | Region used. | <code>string</code> |  | <code>&#34;europe-west1&#34;</code> |
->>>>>>> d8d41638
 
 ## Outputs
 
 | name | description | sensitive |
 |---|---|:---:|
-<<<<<<< HEAD
-| fw_rules | Firewall rules. |  |
-| projects | Project ids. |  |
-| vpc | Shared VPCs. |  |
-
-<!-- END TFDOC -->
-
-=======
 | [fw_rules](outputs.tf#L15) | Firewall rules. |  |
 | [projects](outputs.tf#L33) | Project ids. |  |
 | [vpc](outputs.tf#L41) | Shared VPCs. |  |
 
-<!-- END TFDOC -->
->>>>>>> d8d41638
+<!-- END TFDOC -->