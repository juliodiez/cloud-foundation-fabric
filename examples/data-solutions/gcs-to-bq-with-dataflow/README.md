# Cloud Storage to Bigquery with Cloud Dataflow

This example creates the infrastructure needed to run a [Cloud Dataflow](https://cloud.google.com/dataflow) pipeline to import data from [GCS](https://cloud.google.com/storage) to [Bigquery](https://cloud.google.com/bigquery).

The solution will use:
 - internal IPs for GCE and Dataflow instances
 - CMEK encription for GCS bucket, GCE instances, DataFlow instances and BigQuery tables
 - Cloud NAT to let resources comunicate to the Internet, run system updates, and install packages
 
The example is designed to match real-world use cases with a minimum amount of resources. It can be used as a starting point for more complex scenarios.

This is the high level diagram:

![GCS to Biquery High-level diagram](diagram.png "GCS to Biquery High-level diagram")

## Managed resources and services

This sample creates several distinct groups of resources:

- projects
  - Cloud KMS project
  - Service Project configured for GCE instances, GCS buckets, Dataflow instances and BigQuery tables
- networking
  - VPC network
  - One subnet
  - Firewall rules for [SSH access via IAP](https://cloud.google.com/iap/docs/using-tcp-forwarding) and open communication within the VPC
- IAM
  - One service account for GGE instances
  - One service account for Dataflow instances
  - One service account for Bigquery tables
- KMS
  - One contintent key ring (example: 'Europe')
    - One crypto key (Procection level: softwere) for Cloud Engine
    - One crypto key (Protection level: softwere) for Cloud Storage
  - One regional key ring ('example: 'europe-west1')
    - One crypto key (Protection level: softwere) for Cloud Dataflow
- GCE
  - One instance encrypted with a CMEK Cryptokey hosted in Cloud KMS
- GCS
  - One bucket encrypted with a CMEK Cryptokey hosted in Cloud KMS
- BQ
  - One dataset encrypted with a CMEK Cryptokey hosted in Cloud KMS
  - Two tables encrypted with a CMEK Cryptokey hosted in Cloud KMS

## Test your environment with Cloud Dataflow
You can now connect to the GCE instance with the following command:

```hcl
 gcloud compute ssh vm-example
```

You can run now the simple pipeline you can find [here](./scripts/data_ingestion/). Once you have installed required packages and copied a file into the GCS bucket, you can trigger the pipeline using internal ips with a command simila to:

```hcl
python data_ingestion.py \
--runner=DataflowRunner \
--max_num_workers=10 \
--autoscaling_algorithm=THROUGHPUT_BASED \
--region=### REGION ### \
--staging_location=gs://### TEMP BUCKET NAME ###/ \
--temp_location=gs://### TEMP BUCKET NAME ###/ \
--project=### PROJECT ID ### \
--input=gs://### DATA BUCKET NAME###/### FILE NAME ###.csv \
--output=### DATASET NAME ###.### TABLE NAME ### \
--service_account_email=### SERVICE ACCOUNT EMAIL ### \
--network=### NETWORK NAME ### \
--subnetwork=### SUBNET NAME ### \
--dataflow_kms_key=### CRYPTOKEY ID ### \
--no_use_public_ips
```

for example:

```hcl
python data_ingestion.py \
--runner=DataflowRunner \
--max_num_workers=10 \
--autoscaling_algorithm=THROUGHPUT_BASED \
--region=europe-west1 \
--staging_location=gs://lc-001-eu-df-tmplocation/ \
--temp_location=gs://lc-001-eu-df-tmplocation/ \
--project=lcaggio-demo \
--input=gs://lc-eu-data/person.csv \
--output=bq_dataset.df_import \
--service_account_email=df-test@lcaggio-demo.iam.gserviceaccount.com \
--network=local \
--subnetwork=regions/europe-west1/subnetworks/subnet \
--dataflow_kms_key=projects/lcaggio-demo-kms/locations/europe-west1/keyRings/my-keyring-regional/cryptoKeys/key-df \
--no_use_public_ips
```

You can check data imported into Google BigQuery from the Google Cloud Console UI.

## Test your environment with 'bq' CLI
You can now connect to the GCE instance with the following command:

```hcl
 gcloud compute ssh vm-example
```

You can run now a simple 'bq load' command to import data into Bigquery. Below an example command:

```hcl
bq load \
--source_format=CSV \
bq_dataset.bq_import \
gs://my-bucket/person.csv \
schema_bq_import.json
```

You can check data imported into Google BigQuery from the Google Cloud Console UI.
<<<<<<< HEAD





=======
>>>>>>> d8d41638
<!-- BEGIN TFDOC -->

## Variables

| name | description | type | required | default |
|---|---|:---:|:---:|:---:|
<<<<<<< HEAD
| project_id | Project id, references existing project if `project_create` is null. | <code>string</code> | ✓ |  |
| prefix | Unique prefix used for resource names. Not used for project if 'project_create' is null. | <code>string</code> |  | <code>null</code> |
| project_create | Provide values if project creation is needed, uses existing project if null. Parent is in 'folders/nnn' or 'organizations/nnn' format | <code title="object&#40;&#123;&#10;  billing_account_id &#61; string&#10;  parent             &#61; string&#10;&#125;&#41;">object&#40;&#123;&#8230;&#125;&#41;</code> |  | <code>null</code> |
| region | The region where resources will be deployed. | <code>string</code> |  | <code>&#34;europe-west1&#34;</code> |
| vpc_subnet_range | Ip range used for the VPC subnet created for the example. | <code>string</code> |  | <code>&#34;10.0.0.0&#47;20&#34;</code> |
=======
| [project_id](variables.tf#L31) | Project id, references existing project if `project_create` is null. | <code>string</code> | ✓ |  |
| [prefix](variables.tf#L16) | Unique prefix used for resource names. Not used for project if 'project_create' is null. | <code>string</code> |  | <code>null</code> |
| [project_create](variables.tf#L22) | Provide values if project creation is needed, uses existing project if null. Parent is in 'folders/nnn' or 'organizations/nnn' format | <code title="object&#40;&#123;&#10;  billing_account_id &#61; string&#10;  parent             &#61; string&#10;&#125;&#41;">object&#40;&#123;&#8230;&#125;&#41;</code> |  | <code>null</code> |
| [region](variables.tf#L36) | The region where resources will be deployed. | <code>string</code> |  | <code>&#34;europe-west1&#34;</code> |
| [vpc_subnet_range](variables.tf#L42) | Ip range used for the VPC subnet created for the example. | <code>string</code> |  | <code>&#34;10.0.0.0&#47;20&#34;</code> |
>>>>>>> d8d41638

## Outputs

| name | description | sensitive |
|---|---|:---:|
| [bq_tables](outputs.tf#L15) | Bigquery Tables. |  |
| [buckets](outputs.tf#L20) | GCS Bucket Cloud KMS crypto keys. |  |
| [data_ingestion_command](outputs.tf#L28) |  |  |
| [project_id](outputs.tf#L48) | Project id. |  |
| [vm](outputs.tf#L53) | GCE VM. |  |

<<<<<<< HEAD

=======
<!-- END TFDOC -->
>>>>>>> d8d41638
<|MERGE_RESOLUTION|>--- conflicted
+++ resolved
@@ -109,33 +109,17 @@
 ```
 
 You can check data imported into Google BigQuery from the Google Cloud Console UI.
-<<<<<<< HEAD
-
-
-
-
-
-=======
->>>>>>> d8d41638
 <!-- BEGIN TFDOC -->
 
 ## Variables
 
 | name | description | type | required | default |
 |---|---|:---:|:---:|:---:|
-<<<<<<< HEAD
-| project_id | Project id, references existing project if `project_create` is null. | <code>string</code> | ✓ |  |
-| prefix | Unique prefix used for resource names. Not used for project if 'project_create' is null. | <code>string</code> |  | <code>null</code> |
-| project_create | Provide values if project creation is needed, uses existing project if null. Parent is in 'folders/nnn' or 'organizations/nnn' format | <code title="object&#40;&#123;&#10;  billing_account_id &#61; string&#10;  parent             &#61; string&#10;&#125;&#41;">object&#40;&#123;&#8230;&#125;&#41;</code> |  | <code>null</code> |
-| region | The region where resources will be deployed. | <code>string</code> |  | <code>&#34;europe-west1&#34;</code> |
-| vpc_subnet_range | Ip range used for the VPC subnet created for the example. | <code>string</code> |  | <code>&#34;10.0.0.0&#47;20&#34;</code> |
-=======
 | [project_id](variables.tf#L31) | Project id, references existing project if `project_create` is null. | <code>string</code> | ✓ |  |
 | [prefix](variables.tf#L16) | Unique prefix used for resource names. Not used for project if 'project_create' is null. | <code>string</code> |  | <code>null</code> |
 | [project_create](variables.tf#L22) | Provide values if project creation is needed, uses existing project if null. Parent is in 'folders/nnn' or 'organizations/nnn' format | <code title="object&#40;&#123;&#10;  billing_account_id &#61; string&#10;  parent             &#61; string&#10;&#125;&#41;">object&#40;&#123;&#8230;&#125;&#41;</code> |  | <code>null</code> |
 | [region](variables.tf#L36) | The region where resources will be deployed. | <code>string</code> |  | <code>&#34;europe-west1&#34;</code> |
 | [vpc_subnet_range](variables.tf#L42) | Ip range used for the VPC subnet created for the example. | <code>string</code> |  | <code>&#34;10.0.0.0&#47;20&#34;</code> |
->>>>>>> d8d41638
 
 ## Outputs
 
@@ -147,8 +131,4 @@
 | [project_id](outputs.tf#L48) | Project id. |  |
 | [vm](outputs.tf#L53) | GCE VM. |  |
 
-<<<<<<< HEAD
-
-=======
-<!-- END TFDOC -->
->>>>>>> d8d41638
+<!-- END TFDOC -->