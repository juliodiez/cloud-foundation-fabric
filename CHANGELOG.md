--- conflicted
+++ resolved
@@ -4,12 +4,8 @@
 
 ## Unreleased
 
-<<<<<<< HEAD
-- new `net-xlb` module for Global External Load balancer
-- added new data-solutions example: Cloud Storage to Bigquery with Cloud Dataflow with least privileges
-=======
 - new `net-glb` module for Global External Load balancer
->>>>>>> d8bed9cb
+- new data-solutions example: Cloud Storage to Bigquery with Cloud Dataflow with least privileges
 
 ## [12.0.0] - 2022-01-11
 
