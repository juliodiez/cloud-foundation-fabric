# Networking Dashboard

This repository provides an end-to-end solution to gather some GCP Networking quotas and limits (that cannot be seen in the GCP console today) and display them in a dashboard.
The goal is to allow for better visibility of these limits, facilitating capacity planning and avoiding hitting these limits.

Here is an example of dashboard you can get with this solution:

<img src="metric.png" width="640px">

Here you see utilization (usage compared to the limit) for a specific metric (number of instances per VPC) for multiple VPCs and projects.

Three metric descriptors are created for each monitored resource: usage, limit and utilization. You can follow each of these and create alerting policies if a threshold is reached.

## Usage

Clone this repository, then go through the following steps to create resources:
- Create a terraform.tfvars file with the following content:
<<<<<<< HEAD
  - organization_id = "<YOUR-ORG-ID>"
  - billing_account = "<YOUR-BILLING-ACCOUNT>"
  - monitoring_project_id = "<YOUR-MONITORING-PROJECT>" # Monitoring project where the dashboard will be created and the solution deployed, a project named "mon-network-dahshboard" will be created if left blank
  - monitored_projects_list = ["project-1", "project2"] # Projects to be monitored by the solution
  - monitored_folders_list = ["folder_id"] # Folders to be monitored by the solution
  - prefix = "<YOUR-PREFIX>" # Monitoring project name prefix, monitoring project name is <YOUR-PREFIX>-network-dashboard, ignored if monitoring_project_id variable is provided
  - v2 = true|false # Set to true to use V2 Cloud Functions environment
=======
  ```tfvars
  organization_id         = "<YOUR-ORG-ID>"
  billing_account         = "<YOUR-BILLING-ACCOUNT>"
  monitoring_project_id   = "project-0"               # Monitoring project where the dashboard will be created and the solution deployed
  monitored_projects_list = ["project-1", "project2"] # Projects to be monitored by the solution
  monitored_folders_list  = ["folder_id"]             # Folders to be monitored by the solution
  v2                      = false                     # Set to true to use V2 Cloud Functions environment
  ```
>>>>>>> 5841c112
- `terraform init`
- `terraform apply`

Once the resources are deployed, go to the following page to see the dashboard: https://console.cloud.google.com/monitoring/dashboards?project=<YOUR-MONITORING-PROJECT>.
A dashboard called "quotas-utilization" should be created.

The Cloud Function runs every 10 minutes by default so you should start getting some data points after a few minutes.
You can use the metric explorer to view the data points for the different custom metrics created: https://console.cloud.google.com/monitoring/metrics-explorer?project=<YOUR-MONITORING-PROJECT>.
You can change this frequency by modifying the "schedule_cron" variable in variables.tf.

Note that some charts in the dashboard align values over 1h so you might need to wait 1h to see charts on the dashboard views.

Once done testing, you can clean up resources by running `terraform destroy`.

## Supported limits and quotas
The Cloud Function currently tracks usage, limit and utilization of:
- active VPC peerings per VPC
- VPC peerings per VPC
- instances per VPC
- instances per VPC peering group
- Subnet IP ranges per VPC peering group
- internal forwarding rules for internal L4 load balancers per VPC
- internal forwarding rules for internal L7 load balancers per VPC
- internal forwarding rules for internal L4 load balancers per VPC peering group
- internal forwarding rules for internal L7 load balancers per VPC peering group
- Dynamic routes per VPC 
- Dynamic routes per VPC peering group 
- Static routes per project (VPC drill down is available for usage)
- Static routes per VPC peering group 
- IP utilization per subnet (% of IP addresses used in a subnet)
- VPC firewall rules per project (VPC drill down is available for usage)
- Tuples per Firewall Policy

It writes this values to custom metrics in Cloud Monitoring and creates a dashboard to visualize the current utilization of these metrics in Cloud Monitoring.

Note that metrics are created in the cloud-function/metrics.yaml file. You can also edit default limits for a specific network in that file. See the example for `vpc_peering_per_network`.

## Assumptions and limitations
- The CF assumes that all VPCs in peering groups are within the same organization, except for PSA peerings
- The CF will only fetch subnet utilization data from the PSA peerings (not the VMs, ILB or routes usage)
- The CF assumes global routing is ON, this impacts dynamic routes usage calculation
- The CF assumes custom routes importing/exporting is ON, this impacts static and dynamic routes usage calculation
- The CF assumes all networks in peering groups have the same global routing and custom routes sharing configuration


## Next steps and ideas
In a future release, we could support:
- Google managed VPCs that are peered with PSA (such as Cloud SQL or Memorystore)
- Dynamic routes calculation for VPCs/PPGs with "global routing" set to OFF
- Static routes calculation for projects/PPGs with "custom routes importing/exporting" set to OFF
- Calculations for cross Organization peering groups

If you are interested in this and/or would like to contribute, please contact legranda@google.com.
<!-- BEGIN TFDOC -->

## Variables

| name | description | type | required | default |
|---|---|:---:|:---:|:---:|
| [billing_account](variables.tf#L17) | The ID of the billing account to associate this project with | <code></code> | ✓ |  |
| [monitored_projects_list](variables.tf#L36) | ID of the projects to be monitored (where limits and quotas data will be pulled) | <code>list&#40;string&#41;</code> | ✓ |  |
| [organization_id](variables.tf#L47) | The organization id for the associated services | <code></code> | ✓ |  |
| [prefix](variables.tf#L51) | Customer name to use as prefix for monitoring project | <code></code> | ✓ |  |
| [cf_version](variables.tf#L21) | Cloud Function version 2nd Gen or 1st Gen. Possible options: 'V1' or 'V2'.Use CFv2 if your Cloud Function timeouts after 9 minutes. By default it is using CFv1. | <code></code> |  | <code>V1</code> |
| [monitored_folders_list](variables.tf#L30) | ID of the projects to be monitored (where limits and quotas data will be pulled) | <code>list&#40;string&#41;</code> |  | <code>&#91;&#93;</code> |
| [monitoring_project_id](variables.tf#L41) | Monitoring project where the dashboard will be created and the solution deployed; a project will be created if set to empty string | <code></code> |  |  |
| [project_monitoring_services](variables.tf#L55) | Service APIs enabled in the monitoring project if it will be created. | <code></code> |  | <code title="&#91;&#10;  &#34;artifactregistry.googleapis.com&#34;,&#10;  &#34;cloudasset.googleapis.com&#34;,&#10;  &#34;cloudbilling.googleapis.com&#34;,&#10;  &#34;cloudbuild.googleapis.com&#34;,&#10;  &#34;cloudresourcemanager.googleapis.com&#34;,&#10;  &#34;cloudscheduler.googleapis.com&#34;,&#10;  &#34;compute.googleapis.com&#34;,&#10;  &#34;cloudfunctions.googleapis.com&#34;,&#10;  &#34;iam.googleapis.com&#34;,&#10;  &#34;iamcredentials.googleapis.com&#34;,&#10;  &#34;logging.googleapis.com&#34;,&#10;  &#34;monitoring.googleapis.com&#34;,&#10;  &#34;run.googleapis.com&#34;,&#10;  &#34;serviceusage.googleapis.com&#34;&#10;&#93;">&#91;&#8230;&#93;</code> |
| [region](variables.tf#L75) | Region used to deploy the cloud functions and scheduler | <code></code> |  | <code>europe-west1</code> |
| [schedule_cron](variables.tf#L80) | Cron format schedule to run the Cloud Function. Default is every 10 minutes. | <code></code> |  | <code>&#42;&#47;10 &#42; &#42; &#42; &#42;</code> |

<!-- END TFDOC --><|MERGE_RESOLUTION|>--- conflicted
+++ resolved
@@ -15,7 +15,7 @@
 
 Clone this repository, then go through the following steps to create resources:
 - Create a terraform.tfvars file with the following content:
-<<<<<<< HEAD
+  ```tfvars
   - organization_id = "<YOUR-ORG-ID>"
   - billing_account = "<YOUR-BILLING-ACCOUNT>"
   - monitoring_project_id = "<YOUR-MONITORING-PROJECT>" # Monitoring project where the dashboard will be created and the solution deployed, a project named "mon-network-dahshboard" will be created if left blank
@@ -23,16 +23,7 @@
   - monitored_folders_list = ["folder_id"] # Folders to be monitored by the solution
   - prefix = "<YOUR-PREFIX>" # Monitoring project name prefix, monitoring project name is <YOUR-PREFIX>-network-dashboard, ignored if monitoring_project_id variable is provided
   - v2 = true|false # Set to true to use V2 Cloud Functions environment
-=======
-  ```tfvars
-  organization_id         = "<YOUR-ORG-ID>"
-  billing_account         = "<YOUR-BILLING-ACCOUNT>"
-  monitoring_project_id   = "project-0"               # Monitoring project where the dashboard will be created and the solution deployed
-  monitored_projects_list = ["project-1", "project2"] # Projects to be monitored by the solution
-  monitored_folders_list  = ["folder_id"]             # Folders to be monitored by the solution
-  v2                      = false                     # Set to true to use V2 Cloud Functions environment
-  ```
->>>>>>> 5841c112
+    ```
 - `terraform init`
 - `terraform apply`
 
