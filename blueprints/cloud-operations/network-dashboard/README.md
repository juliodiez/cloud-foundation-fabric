# Networking Dashboard

This repository provides an end-to-end solution to gather some GCP Networking quotas and limits (that cannot be seen in the GCP console today) and display them in a dashboard.
The goal is to allow for better visibility of these limits, facilitating capacity planning and avoiding hitting these limits.

Here is an example of dashboard you can get with this solution:

<img src="metric.png" width="640px">

Here you see utilization (usage compared to the limit) for a specific metric (number of instances per VPC) for multiple VPCs and projects.

Three metric descriptors are created for each monitored resource: usage, limit and utilization. You can follow each of these and create alerting policies if a threshold is reached.

## Usage

Clone this repository, then go through the following steps to create resources:
- Create a terraform.tfvars file with the following content:
  ```tfvars
  - organization_id = "<YOUR-ORG-ID>"
  - billing_account = "<YOUR-BILLING-ACCOUNT>"
  - monitoring_project_id = "<YOUR-MONITORING-PROJECT>" # Monitoring project where the dashboard will be created and the solution deployed, a project named "<YOUR-PREFIX>-network-dahshboard" will be created if left blank
  - metrics_project_id = "<YOUR-METRICS-PROJECT>" # Optional, overrides monitoring_project_id for metrics writing and dashboard deployment
  - monitored_projects_list = ["project-1", "project2"] # Projects to be monitored by the solution
  - monitored_folders_list = ["folder_id"] # Folders to be monitored by the solution
  - prefix = "<YOUR-PREFIX>" # Monitoring project name prefix, monitoring project name is <YOUR-PREFIX>-network-dashboard, ignored if monitoring_project_id variable is provided
  - v2 = true|false # Set to true to use V2 Cloud Functions environment
  - vpc_connector_name = "<YOUR-VPC-CONNECTOR-NAME>" # when using vpc service controls, it is mandatory to use VPC Connectors, refer to [VPC-SC compliant Cloud Functions deployment documentation](https://cloud.google.com/functions/docs/securing/using-vpc-service-controls#deploy-compliant-functions) for a full reference of requirements. 
    ```
- `terraform init`
- `terraform apply`

<<<<<<< HEAD
Once the resources are deployed, go to the following page to see the dashboard: https://console.cloud.google.com/monitoring/dashboards?project=<YOUR-MONITORING-PROJECT> (or <YOUR-METRICS-PROJECT> if populated)
=======
Note: Org level viewing permission is required for some metrics such as firewall policies.

Once the resources are deployed, go to the following page to see the dashboard: https://console.cloud.google.com/monitoring/dashboards?project=<YOUR-MONITORING-PROJECT>.
>>>>>>> b7bfcf35
A dashboard called "quotas-utilization" should be created.

The Cloud Function runs every 10 minutes by default so you should start getting some data points after a few minutes.
You can use the metric explorer to view the data points for the different custom metrics created: https://console.cloud.google.com/monitoring/metrics-explorer?project=<YOUR-MONITORING-PROJECT> (or <YOUR-METRICS-PROJECT> if populated).
You can change this frequency by modifying the "schedule_cron" variable in variables.tf.

Note that some charts in the dashboard align values over 1h so you might need to wait 1h to see charts on the dashboard views.

Once done testing, you can clean up resources by running `terraform destroy`.

## Supported limits and quotas
The Cloud Function currently tracks usage, limit and utilization of:
- active VPC peerings per VPC
- VPC peerings per VPC
- instances per VPC
- instances per VPC peering group
- Subnet IP ranges per VPC peering group
- internal forwarding rules for internal L4 load balancers per VPC
- internal forwarding rules for internal L7 load balancers per VPC
- internal forwarding rules for internal L4 load balancers per VPC peering group
- internal forwarding rules for internal L7 load balancers per VPC peering group
- Dynamic routes per VPC 
- Dynamic routes per VPC peering group 
- Static routes per project (VPC drill down is available for usage)
- Static routes per VPC peering group 
- IP utilization per subnet (% of IP addresses used in a subnet)
- VPC firewall rules per project (VPC drill down is available for usage)
- Tuples per Firewall Policy

It writes this values to custom metrics in Cloud Monitoring and creates a dashboard to visualize the current utilization of these metrics in Cloud Monitoring.

Note that metrics are created in the cloud-function/metrics.yaml file. You can also edit default limits for a specific network in that file. See the example for `vpc_peering_per_network`.

## Assumptions and limitations
- The CF assumes that all VPCs in peering groups are within the same organization, except for PSA peerings
- The CF will only fetch subnet utilization data from the PSA peerings (not the VMs, ILB or routes usage)
- The CF assumes global routing is ON, this impacts dynamic routes usage calculation
- The CF assumes custom routes importing/exporting is ON, this impacts static and dynamic routes usage calculation
- The CF assumes all networks in peering groups have the same global routing and custom routes sharing configuration
- When using VPC-SC, it is assumed that <YOUR-VPC-CONNECTOR-NAME> exists before the CF deployment starts
- If provided, <YOUR-METRICS-PROJECT> is assumed to exist before the CF deployment starts

## Next steps and ideas
In a future release, we could support:
- Google managed VPCs that are peered with PSA (such as Cloud SQL or Memorystore)
- Dynamic routes calculation for VPCs/PPGs with "global routing" set to OFF
- Static routes calculation for projects/PPGs with "custom routes importing/exporting" set to OFF
- Calculations for cross Organization peering groups
- Support different scopes (reduced and fine-grained) 

If you are interested in this and/or would like to contribute, please contact legranda@google.com.
<!-- BEGIN TFDOC -->

## Variables

| name | description | type | required | default |
|---|---|:---:|:---:|:---:|
| [billing_account](variables.tf#L17) | The ID of the billing account to associate this project with | <code></code> | ✓ |  |
| [monitored_projects_list](variables.tf#L36) | ID of the projects to be monitored (where limits and quotas data will be pulled) | <code>list&#40;string&#41;</code> | ✓ |  |
| [organization_id](variables.tf#L47) | The organization id for the associated services | <code></code> | ✓ |  |
| [prefix](variables.tf#L51) | Customer name to use as prefix for monitoring project | <code></code> | ✓ |  |
| [cf_version](variables.tf#L21) | Cloud Function version 2nd Gen or 1st Gen. Possible options: 'V1' or 'V2'.Use CFv2 if your Cloud Function timeouts after 9 minutes. By default it is using CFv1. | <code></code> |  | <code>V1</code> |
| [monitored_folders_list](variables.tf#L30) | ID of the projects to be monitored (where limits and quotas data will be pulled) | <code>list&#40;string&#41;</code> |  | <code>&#91;&#93;</code> |
| [monitoring_project_id](variables.tf#L41) | Monitoring project where the dashboard will be created and the solution deployed; a project will be created if set to empty string | <code></code> |  |  |
| [project_monitoring_services](variables.tf#L55) | Service APIs enabled in the monitoring project if it will be created. | <code></code> |  | <code title="&#91;&#10;  &#34;artifactregistry.googleapis.com&#34;,&#10;  &#34;cloudasset.googleapis.com&#34;,&#10;  &#34;cloudbilling.googleapis.com&#34;,&#10;  &#34;cloudbuild.googleapis.com&#34;,&#10;  &#34;cloudresourcemanager.googleapis.com&#34;,&#10;  &#34;cloudscheduler.googleapis.com&#34;,&#10;  &#34;compute.googleapis.com&#34;,&#10;  &#34;cloudfunctions.googleapis.com&#34;,&#10;  &#34;iam.googleapis.com&#34;,&#10;  &#34;iamcredentials.googleapis.com&#34;,&#10;  &#34;logging.googleapis.com&#34;,&#10;  &#34;monitoring.googleapis.com&#34;,&#10;  &#34;run.googleapis.com&#34;,&#10;  &#34;serviceusage.googleapis.com&#34;&#10;&#93;">&#91;&#8230;&#93;</code> |
| [region](variables.tf#L75) | Region used to deploy the cloud functions and scheduler | <code></code> |  | <code>europe-west1</code> |
| [schedule_cron](variables.tf#L80) | Cron format schedule to run the Cloud Function. Default is every 10 minutes. | <code></code> |  | <code>&#42;&#47;10 &#42; &#42; &#42; &#42;</code> |

<!-- END TFDOC --><|MERGE_RESOLUTION|>--- conflicted
+++ resolved
@@ -29,13 +29,9 @@
 - `terraform init`
 - `terraform apply`
 
-<<<<<<< HEAD
-Once the resources are deployed, go to the following page to see the dashboard: https://console.cloud.google.com/monitoring/dashboards?project=<YOUR-MONITORING-PROJECT> (or <YOUR-METRICS-PROJECT> if populated)
-=======
 Note: Org level viewing permission is required for some metrics such as firewall policies.
 
-Once the resources are deployed, go to the following page to see the dashboard: https://console.cloud.google.com/monitoring/dashboards?project=<YOUR-MONITORING-PROJECT>.
->>>>>>> b7bfcf35
+Once the resources are deployed, go to the following page to see the dashboard: https://console.cloud.google.com/monitoring/dashboards?project=<YOUR-MONITORING-PROJECT> (or <YOUR-METRICS-PROJECT> if populated)
 A dashboard called "quotas-utilization" should be created.
 
 The Cloud Function runs every 10 minutes by default so you should start getting some data points after a few minutes.
