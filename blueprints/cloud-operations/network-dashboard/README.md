# Networking Dashboard

This repository provides an end-to-end solution to gather some GCP Networking quotas and limits (that cannot be seen in the GCP console today) and display them in a dashboard.
The goal is to allow for better visibility of these limits, facilitating capacity planning and avoiding hitting these limits.

Here is an example of dashboard you can get with this solution:

<img src="metric.png" width="640px">

Here you see utilization (usage compared to the limit) for a specific metric (number of instances per VPC) for multiple VPCs and projects.

Three metric descriptors are created for each monitored resource: usage, limit and utilization. You can follow each of these and create alerting policies if a threshold is reached.

## Usage

Clone this repository, then go through the following steps to create resources:
- Create a terraform.tfvars file with the following content:
  ```tfvars
  - organization_id = "<YOUR-ORG-ID>"
  - billing_account = "<YOUR-BILLING-ACCOUNT>"
<<<<<<< HEAD
  - monitoring_project_id = "<YOUR-MONITORING-PROJECT>" # Monitoring project where the dashboard will be created and the solution deployed, a project named "<YOUR-PREFIX>-network-dahshboard" will be created if left blank
  - metrics_project_id = "<YOUR-METRICS-PROJECT>" # Optional, overrides monitoring_project_id for metrics writing and dashboard deployment
=======
  - monitoring_project_id = "<YOUR-MONITORING-PROJECT>" # Monitoring project where the dashboard will be created and the solution deployed, a project named "mon-network-dahshboard" will be created if left blank
>>>>>>> 9a6b6fd2
  - monitored_projects_list = ["project-1", "project2"] # Projects to be monitored by the solution
  - monitored_folders_list = ["folder_id"] # Folders to be monitored by the solution
  - prefix = "<YOUR-PREFIX>" # Monitoring project name prefix, monitoring project name is <YOUR-PREFIX>-network-dashboard, ignored if monitoring_project_id variable is provided
  - v2 = true|false # Set to true to use V2 Cloud Functions environment
<<<<<<< HEAD
  - vpc_connector_name = "<YOUR-VPC-CONNECTOR-NAME>" # when using vpc service controls, it is mandatory to use VPC Connectors, refer to [VPC-SC compliant Cloud Functions deployment documentation](https://cloud.google.com/functions/docs/securing/using-vpc-service-controls#deploy-compliant-functions) for a full reference of requirements. 
=======
>>>>>>> 9a6b6fd2
    ```
- `terraform init`
- `terraform apply`

Note: Org level viewing permission is required for some metrics such as firewall policies.

Once the resources are deployed, go to the following page to see the dashboard: https://console.cloud.google.com/monitoring/dashboards?project=<YOUR-MONITORING-PROJECT> (or <YOUR-METRICS-PROJECT> if populated)
A dashboard called "quotas-utilization" should be created.

The Cloud Function runs every 10 minutes by default so you should start getting some data points after a few minutes.
You can use the metric explorer to view the data points for the different custom metrics created: https://console.cloud.google.com/monitoring/metrics-explorer?project=<YOUR-MONITORING-PROJECT> (or <YOUR-METRICS-PROJECT> if populated).
You can change this frequency by modifying the "schedule_cron" variable in variables.tf.

Note that some charts in the dashboard align values over 1h so you might need to wait 1h to see charts on the dashboard views.

Once done testing, you can clean up resources by running `terraform destroy`.

## Supported limits and quotas
The Cloud Function currently tracks usage, limit and utilization of:
- active VPC peerings per VPC
- VPC peerings per VPC
- instances per VPC
- instances per VPC peering group
- Subnet IP ranges per VPC peering group
- internal forwarding rules for internal L4 load balancers per VPC
- internal forwarding rules for internal L7 load balancers per VPC
- internal forwarding rules for internal L4 load balancers per VPC peering group
- internal forwarding rules for internal L7 load balancers per VPC peering group
- Dynamic routes per VPC 
- Dynamic routes per VPC peering group 
- Static routes per project (VPC drill down is available for usage)
- Static routes per VPC peering group 
- IP utilization per subnet (% of IP addresses used in a subnet)
- VPC firewall rules per project (VPC drill down is available for usage)
- Tuples per Firewall Policy

It writes this values to custom metrics in Cloud Monitoring and creates a dashboard to visualize the current utilization of these metrics in Cloud Monitoring.

Note that metrics are created in the cloud-function/metrics.yaml file. You can also edit default limits for a specific network in that file. See the example for `vpc_peering_per_network`.

## Assumptions and limitations
- The CF assumes that all VPCs in peering groups are within the same organization, except for PSA peerings
- The CF will only fetch subnet utilization data from the PSA peerings (not the VMs, ILB or routes usage)
- The CF assumes global routing is ON, this impacts dynamic routes usage calculation
- The CF assumes custom routes importing/exporting is ON, this impacts static and dynamic routes usage calculation
- The CF assumes all networks in peering groups have the same global routing and custom routes sharing configuration
- When using VPC-SC, it is assumed that <YOUR-VPC-CONNECTOR-NAME> exists before the CF deployment starts
- If provided, <YOUR-METRICS-PROJECT> is assumed to exist before the CF deployment starts

## Next steps and ideas
In a future release, we could support:
- Google managed VPCs that are peered with PSA (such as Cloud SQL or Memorystore)
- Dynamic routes calculation for VPCs/PPGs with "global routing" set to OFF
- Static routes calculation for projects/PPGs with "custom routes importing/exporting" set to OFF
- Calculations for cross Organization peering groups
- Support different scopes (reduced and fine-grained) 

If you are interested in this and/or would like to contribute, please contact legranda@google.com.
<!-- BEGIN TFDOC -->

## Variables

| name | description | type | required | default |
|---|---|:---:|:---:|:---:|
| [billing_account](variables.tf#L17) | The ID of the billing account to associate this project with | <code></code> | ✓ |  |
| [monitored_projects_list](variables.tf#L36) | ID of the projects to be monitored (where limits and quotas data will be pulled) | <code>list&#40;string&#41;</code> | ✓ |  |
| [organization_id](variables.tf#L54) | The organization id for the associated services | <code></code> | ✓ |  |
| [prefix](variables.tf#L58) | Customer name to use as prefix for monitoring project | <code></code> | ✓ |  |
| [cf_version](variables.tf#L21) | Cloud Function version 2nd Gen or 1st Gen. Possible options: 'V1' or 'V2'.Use CFv2 if your Cloud Function timeouts after 9 minutes. By default it is using CFv1. | <code></code> |  | <code>V1</code> |
| [metrics_project_id](variables.tf#L46) | Optional, populate to write metrics and deploy the dashboard in a separated project | <code></code> |  |  |
| [monitored_folders_list](variables.tf#L30) | ID of the projects to be monitored (where limits and quotas data will be pulled) | <code>list&#40;string&#41;</code> |  | <code>&#91;&#93;</code> |
| [monitoring_project_id](variables.tf#L41) | Monitoring project where the dashboard will be created and the solution deployed; a project will be created if set to empty string, if metrics_project_id is provided, metrics and dashboard will be deployed there  | <code></code> |  |  |
| [project_monitoring_services](variables.tf#L63) | Service APIs enabled in the monitoring project if it will be created. | <code></code> |  | <code title="&#91;&#10;  &#34;artifactregistry.googleapis.com&#34;,&#10;  &#34;cloudasset.googleapis.com&#34;,&#10;  &#34;cloudbilling.googleapis.com&#34;,&#10;  &#34;cloudbuild.googleapis.com&#34;,&#10;  &#34;cloudfunctions.googleapis.com&#34;,&#10;  &#34;cloudresourcemanager.googleapis.com&#34;,&#10;  &#34;cloudscheduler.googleapis.com&#34;,&#10;  &#34;compute.googleapis.com&#34;,&#10;  &#34;iam.googleapis.com&#34;,&#10;  &#34;iamcredentials.googleapis.com&#34;,&#10;  &#34;logging.googleapis.com&#34;,&#10;  &#34;monitoring.googleapis.com&#34;,&#10;  &#34;pubsub.googleapis.com&#34;,&#10;  &#34;run.googleapis.com&#34;,&#10;  &#34;servicenetworking.googleapis.com&#34;,&#10;  &#34;serviceusage.googleapis.com&#34;,&#10;  &#34;storage-component.googleapis.com&#34;&#10;&#93;">&#91;&#8230;&#93;</code> |
| [region](variables.tf#L88) | Region used to deploy the cloud functions and scheduler | <code></code> |  | <code>europe-west1</code> |
| [schedule_cron](variables.tf#L93) | Cron format schedule to run the Cloud Function. Default is every 10 minutes. | <code></code> |  | <code>&#42;&#47;10 &#42; &#42; &#42; &#42;</code> |
| [vpc_connector_name](variables.tf#L99) | Serverless VPC connection name for the Cloud Function | <code></code> |  |  |

<!-- END TFDOC --><|MERGE_RESOLUTION|>--- conflicted
+++ resolved
@@ -18,20 +18,11 @@
   ```tfvars
   - organization_id = "<YOUR-ORG-ID>"
   - billing_account = "<YOUR-BILLING-ACCOUNT>"
-<<<<<<< HEAD
-  - monitoring_project_id = "<YOUR-MONITORING-PROJECT>" # Monitoring project where the dashboard will be created and the solution deployed, a project named "<YOUR-PREFIX>-network-dahshboard" will be created if left blank
-  - metrics_project_id = "<YOUR-METRICS-PROJECT>" # Optional, overrides monitoring_project_id for metrics writing and dashboard deployment
-=======
   - monitoring_project_id = "<YOUR-MONITORING-PROJECT>" # Monitoring project where the dashboard will be created and the solution deployed, a project named "mon-network-dahshboard" will be created if left blank
->>>>>>> 9a6b6fd2
   - monitored_projects_list = ["project-1", "project2"] # Projects to be monitored by the solution
   - monitored_folders_list = ["folder_id"] # Folders to be monitored by the solution
   - prefix = "<YOUR-PREFIX>" # Monitoring project name prefix, monitoring project name is <YOUR-PREFIX>-network-dashboard, ignored if monitoring_project_id variable is provided
   - v2 = true|false # Set to true to use V2 Cloud Functions environment
-<<<<<<< HEAD
-  - vpc_connector_name = "<YOUR-VPC-CONNECTOR-NAME>" # when using vpc service controls, it is mandatory to use VPC Connectors, refer to [VPC-SC compliant Cloud Functions deployment documentation](https://cloud.google.com/functions/docs/securing/using-vpc-service-controls#deploy-compliant-functions) for a full reference of requirements. 
-=======
->>>>>>> 9a6b6fd2
     ```
 - `terraform init`
 - `terraform apply`
@@ -78,8 +69,6 @@
 - The CF assumes global routing is ON, this impacts dynamic routes usage calculation
 - The CF assumes custom routes importing/exporting is ON, this impacts static and dynamic routes usage calculation
 - The CF assumes all networks in peering groups have the same global routing and custom routes sharing configuration
-- When using VPC-SC, it is assumed that <YOUR-VPC-CONNECTOR-NAME> exists before the CF deployment starts
-- If provided, <YOUR-METRICS-PROJECT> is assumed to exist before the CF deployment starts
 
 ## Next steps and ideas
 In a future release, we could support:
