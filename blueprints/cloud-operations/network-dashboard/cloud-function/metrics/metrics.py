--- conflicted
+++ resolved
@@ -36,7 +36,9 @@
     existing_metrics.append(desc.type)
   limits_dict = {}
 
-  with open("/Users/mnoseda/Fabric/cloud-foundation-fabric/blueprints/cloud-operations/network-dashboard/cloud-function/metrics.yaml", 'r') as stream: #f
+  with open(
+      "/Users/mnoseda/Fabric/cloud-foundation-fabric/blueprints/cloud-operations/network-dashboard/cloud-function/metrics.yaml",
+      'r') as stream:  #f
     try:
       metrics_dict = yaml.safe_load(stream)
 
@@ -85,11 +87,7 @@
 
 
 def write_data_to_metric(config, monitored_project_id, value, metric_name,
-<<<<<<< HEAD
-                         network_name=None):
-=======
-                         network_name, subnet_id=None):
->>>>>>> 9a67546c
+                         network_name=None, subnet_id=None):
   '''
     Writes data to Cloud Monitoring custom metrics.
       Parameters:
