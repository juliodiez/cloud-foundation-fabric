#
# Copyright 2022 Google LLC
#
# Licensed under the Apache License, Version 2.0 (the "License");
# you may not use this file except in compliance with the License.
# You may obtain a copy of the License at
#
#    http://www.apache.org/licenses/LICENSE-2.0
#
# Unless required by applicable law or agreed to in writing, software
# distributed under the License is distributed on an "AS IS" BASIS,
# WITHOUT WARRANTIES OR CONDITIONS OF ANY KIND, either express or implied.
# See the License for the specific language governing permissions and
# limitations under the License.
#

from curses import KEY_MARK
import re
import time
import yaml
from google.api import metric_pb2 as ga_metric
from google.cloud import monitoring_v3
from . import peerings, limits, networks

BUFFER_LEN = 10


def create_metrics(monitoring_project):
  '''
    Creates all Cloud Monitoring custom metrics based on the metric.yaml file
      Parameters:
        monitoring_project (string): the project where the metrics are written to
      Returns:
        metrics_dict (dictionary of dictionary of string: string): metrics names and descriptions
        limits_dict (dictionary of dictionary of string: int): limits_dict[metric_name]: dict[network_name] = limit_value
  '''
  client = monitoring_v3.MetricServiceClient()
  existing_metrics = []
  for desc in client.list_metric_descriptors(name=monitoring_project):
    existing_metrics.append(desc.type)
  limits_dict = {}

  with open("./metrics.yaml", 'r') as stream:
    try:
      metrics_dict = yaml.safe_load(stream)

      for metric_list in metrics_dict.values():
        for metric_name, metric in metric_list.items():
          for sub_metric_key, sub_metric in metric.items():
            metric_link = f"custom.googleapis.com/{sub_metric['name']}"
            # If the metric doesn't exist yet, then we create it
            if metric_link not in existing_metrics:
              create_metric(sub_metric["name"], sub_metric["description"],
                            monitoring_project)
            # Parse limits for network and peering group metrics
            # Subnet level metrics have a different limit: the subnet IP range size
            if sub_metric_key == "limit" and metric_name != "ip_usage_per_subnet":
              limits_dict_for_metric = {}
              if "values" in sub_metric:
                for network_link, limit_value in sub_metric["values"].items():
                  limits_dict_for_metric[network_link] = limit_value
              limits_dict[sub_metric["name"]] = limits_dict_for_metric

      return metrics_dict, limits_dict
    except yaml.YAMLError as exc:
      print(exc)


def create_metric(metric_name, description, monitoring_project):
  '''
    Creates a Cloud Monitoring metric based on the parameter given if the metric is not already existing
      Parameters:
        metric_name (string): Name of the metric to be created
        description (string): Description of the metric to be created
        monitoring_project (string): the project where the metrics are written to
      Returns:
        None
  '''
  client = monitoring_v3.MetricServiceClient()

  descriptor = ga_metric.MetricDescriptor()
  descriptor.type = f"custom.googleapis.com/{metric_name}"
  descriptor.metric_kind = ga_metric.MetricDescriptor.MetricKind.GAUGE
  descriptor.value_type = ga_metric.MetricDescriptor.ValueType.DOUBLE
  descriptor.description = description
  descriptor = client.create_metric_descriptor(name=monitoring_project,
                                               metric_descriptor=descriptor)
  print("Created {}.".format(descriptor.name))


<<<<<<< HEAD
def append_data_to_series_buffer(config, metric_name, metric_value,
                                 metric_labels, timestamp=None):
=======
def write_data_to_metric(config, monitored_project_id, value, metric_name,
                         network_name=None, subnet_id=None):
>>>>>>> 68980127
  '''
    Writes data to Cloud Monitoring custom metrics.
      Parameters:
        config (dict): The dict containing config like clients and limits
        metric_name (string): Name of the metric
        metric_value (int): Value for the data point of the metric.
        matric_labels (dictionary of dictionary of string: string): metric labels names and values
        timestamp (float): seconds since the epoch, in UTC
      Returns:
        usage (int): Current usage for that network.
        limit (int): Current usage for that network.
  '''

  series = monitoring_v3.TimeSeries()
  series.metric.type = f"custom.googleapis.com/{metric_name}"
  series.resource.type = "global"
<<<<<<< HEAD

  for label_name in metric_labels:
    if (metric_labels[label_name] != None):
      series.metric.labels[label_name] = metric_labels[label_name]

  timestamp = timestamp if timestamp != None else time.time()
  seconds = int(timestamp)
  nanos = int((timestamp - seconds) * 10**9)
=======
  series.metric.labels["project"] = monitored_project_id
  if network_name != None:
    series.metric.labels["network_name"] = network_name
  if subnet_id != None:
    series.metric.labels["subnet_id"] = subnet_id

  now = time.time()
  seconds = int(now)
  nanos = int((now - seconds) * 10**9)
>>>>>>> 68980127
  interval = monitoring_v3.TimeInterval(
      {"end_time": {
          "seconds": seconds,
          "nanos": nanos
      }})
  point = monitoring_v3.Point({
      "interval": interval,
      "value": {
          "double_value": metric_value
      }
  })
  series.points = [point]

  # TODO: sometimes this cashes with 'DeadlineExceeded: 504 Deadline expired before operation could complete' error
  # Implement exponential backoff retries?
  config["series_buffer"].append(series)
  if len(config["series_buffer"]) >= BUFFER_LEN:
    flush_series_buffer(config)


def flush_series_buffer(config):
  '''
    writes buffered metrics to Google Cloud Monitoring, empties buffer upon failure
    config (dict): The dict containing config like clients and limits
  '''
  try:
    if config["series_buffer"] and len(config["series_buffer"]) > 0:
      client = monitoring_v3.MetricServiceClient()
      client.create_time_series(name=config["monitoring_project_link"],
                                time_series=config["series_buffer"])
      series_names = [
          re.search("\/(.+$)", series.metric.type).group(1)
          for series in config["series_buffer"]
      ]
      print("Wrote time series: ", series_names)
  except Exception as e:
    print("Error while flushing series buffer")
    print(e)

  config["series_buffer"] = []


def get_pgg_data(config, metric_dict, usage_dict, limit_metric, limit_dict):
  '''
    This function gets the usage, limit and utilization per VPC peering group for a specific metric for all projects to be monitored.
      Parameters:
        config (dict): The dict containing config like clients and limits
        metric_dict (dictionary of string: string): Dictionary with the metric names and description, that will be used to populate the metrics
        usage_dict (dictionnary of string:int): Dictionary with the network link as key and the number of resources as value
        limit_metric (string): Name of the existing GCP metric for limit per VPC network
        limit_dict (dictionary of string:int): Dictionary with the network link as key and the limit as value
      Returns:
        None
  '''
  for project_id in config["monitored_projects"]:
    network_dict_list = peerings.gather_peering_data(config, project_id)
    # Network dict list is a list of dictionary (one for each network)
    # For each network, this dictionary contains:
    #   project_id, network_name, network_id, usage, limit, peerings (list of peered networks)
    #   peerings is a list of dictionary (one for each peered network) and contains:
    #     project_id, network_name, network_id
    current_quota_limit = limits.get_quota_current_limit(
        config, f"projects/{project_id}", limit_metric)
    if current_quota_limit is None:
      print(
          f"Could not determine number of L7 forwarding rules to metric for projects/{project_id} due to missing quotas"
      )
      continue

    current_quota_limit_view = customize_quota_view(current_quota_limit)

    # For each network in this GCP project
    for network_dict in network_dict_list:
      if network_dict['network_id'] == 0:
        print(
            f"Could not determine {metric_dict['usage']['name']} for peering group {network_dict['network_name']} in {project_id} due to missing permissions."
        )
        continue
      network_link = f"https://www.googleapis.com/compute/v1/projects/{project_id}/global/networks/{network_dict['network_name']}"

      limit = networks.get_limit_network(network_dict, network_link,
                                         current_quota_limit_view, limit_dict)

      usage = 0
      if network_link in usage_dict:
        usage = usage_dict[network_link]

      # Here we add usage and limit to the network dictionary
      network_dict["usage"] = usage
      network_dict["limit"] = limit

      # For every peered network, get usage and limits
      for peered_network_dict in network_dict['peerings']:
        peered_network_link = f"https://www.googleapis.com/compute/v1/projects/{peered_network_dict['project_id']}/global/networks/{peered_network_dict['network_name']}"
        peered_usage = 0
        if peered_network_link in usage_dict:
          peered_usage = usage_dict[peered_network_link]

        current_peered_quota_limit = limits.get_quota_current_limit(
            config, f"projects/{peered_network_dict['project_id']}",
            limit_metric)
        if current_peered_quota_limit is None:
          print(
              f"Could not determine metrics for peering to projects/{peered_network_dict['project_id']} due to missing quotas"
          )
          continue

        peering_project_limit = customize_quota_view(current_peered_quota_limit)

        peered_limit = networks.get_limit_network(peered_network_dict,
                                                  peered_network_link,
                                                  peering_project_limit,
                                                  limit_dict)
        # Here we add usage and limit to the peered network dictionary
        peered_network_dict["usage"] = peered_usage
        peered_network_dict["limit"] = peered_limit

      limits.count_effective_limit(config, project_id, network_dict,
                                   metric_dict["usage"]["name"],
                                   metric_dict["limit"]["name"],
                                   metric_dict["utilization"]["name"],
                                   limit_dict)
      print(
          f"Wrote {metric_dict['usage']['name']} for peering group {network_dict['network_name']} in {project_id}"
      )


def customize_quota_view(quota_results):
  '''
    Customize the quota output for an easier parsable output.
      Parameters:
        quota_results (string): Input from get_quota_current_usage or get_quota_current_limit. Contains the Current usage or limit for all networks in that project.
      Returns:
        quotaViewList (list of dictionaries of string: string): Current quota usage or limit.
  '''
  quotaViewList = []
  for result in quota_results:
    quotaViewJson = {}
    quotaViewJson.update(dict(result.resource.labels))
    quotaViewJson.update(dict(result.metric.labels))
    for val in result.points:
      quotaViewJson.update({'value': val.value.int64_value})
    quotaViewList.append(quotaViewJson)
  return quotaViewList<|MERGE_RESOLUTION|>--- conflicted
+++ resolved
@@ -88,13 +88,8 @@
   print("Created {}.".format(descriptor.name))
 
 
-<<<<<<< HEAD
 def append_data_to_series_buffer(config, metric_name, metric_value,
                                  metric_labels, timestamp=None):
-=======
-def write_data_to_metric(config, monitored_project_id, value, metric_name,
-                         network_name=None, subnet_id=None):
->>>>>>> 68980127
   '''
     Writes data to Cloud Monitoring custom metrics.
       Parameters:
@@ -111,7 +106,6 @@
   series = monitoring_v3.TimeSeries()
   series.metric.type = f"custom.googleapis.com/{metric_name}"
   series.resource.type = "global"
-<<<<<<< HEAD
 
   for label_name in metric_labels:
     if (metric_labels[label_name] != None):
@@ -120,17 +114,6 @@
   timestamp = timestamp if timestamp != None else time.time()
   seconds = int(timestamp)
   nanos = int((timestamp - seconds) * 10**9)
-=======
-  series.metric.labels["project"] = monitored_project_id
-  if network_name != None:
-    series.metric.labels["network_name"] = network_name
-  if subnet_id != None:
-    series.metric.labels["subnet_id"] = subnet_id
-
-  now = time.time()
-  seconds = int(now)
-  nanos = int((now - seconds) * 10**9)
->>>>>>> 68980127
   interval = monitoring_v3.TimeInterval(
       {"end_time": {
           "seconds": seconds,
@@ -254,7 +237,7 @@
                                    metric_dict["utilization"]["name"],
                                    limit_dict)
       print(
-          f"Wrote {metric_dict['usage']['name']} for peering group {network_dict['network_name']} in {project_id}"
+          f"Buffered {metric_dict['usage']['name']} for peering group {network_dict['network_name']} in {project_id}"
       )
 
 
