# Copyright 2022 Google LLC
#
# Licensed under the Apache License, Version 2.0 (the "License");
# you may not use this file except in compliance with the License.
# You may obtain a copy of the License at
#
#      http://www.apache.org/licenses/LICENSE-2.0
#
# Unless required by applicable law or agreed to in writing, software
# distributed under the License is distributed on an "AS IS" BASIS,
# WITHOUT WARRANTIES OR CONDITIONS OF ANY KIND, either express or implied.
# See the License for the specific language governing permissions and
# limitations under the License.

import pytest


@pytest.fixture
def resources(plan_runner):
  _, resources = plan_runner()
  return resources


def test_resource_count(resources):
  "Test number of resources created."
<<<<<<< HEAD
  assert len(resources) == 6
  assert sorted(r['address'] for r in resources) == [
      'module.hub.google_gke_hub_feature.default["configmanagement"]',
      'module.hub.google_gke_hub_feature.default["multiclusteringress"]',
=======
  assert len(resources) == 5
  assert sorted(r['address'] for r in resources) == [
      'module.hub.google_gke_hub_feature.default["configmanagement"]',
>>>>>>> 3778d37d
      'module.hub.google_gke_hub_feature_membership.default["cluster-1"]',
      'module.hub.google_gke_hub_feature_membership.default["cluster-2"]',
      'module.hub.google_gke_hub_membership.default["cluster-1"]',
      'module.hub.google_gke_hub_membership.default["cluster-2"]'
  ]


def test_configmanagement_setup(resources):
  "Test configuration of configmanagement."
  resources = {r['address']: r['values'] for r in resources}

  expected_configmanagement = [{
      'binauthz': [],
      'config_sync': [{
          'git': [{
              'gcp_service_account_email':
                  None,
              'https_proxy':
                  None,
              'policy_dir':
                  'configsync',
              'secret_type':
                  'ssh',
              'sync_branch':
                  'main',
              'sync_repo':
                  'https://github.com/danielmarzini/configsync-platform-example',
              'sync_rev':
                  None,
              'sync_wait_secs':
                  None
          }],
          'prevent_drift': False,
          'source_format': 'hierarchy'
      }],
      'hierarchy_controller': [],
      'policy_controller': [],
      'version': '1.10.2'
  }]

  for cluster in ['cluster-1', 'cluster-2']:
    membership_key = f'module.hub.google_gke_hub_membership.default["{cluster}"]'
    membership = resources[membership_key]
    link = membership['endpoint'][0]['gke_cluster'][0]['resource_link']
    assert link == f'projects/myproject/locations/europe-west1-b/clusters/{cluster}'

    fm_key = f'module.hub.google_gke_hub_feature_membership.default["{cluster}"]'
    fm = resources[fm_key]
    print(fm['configmanagement'])
    assert fm['configmanagement'] == expected_configmanagement<|MERGE_RESOLUTION|>--- conflicted
+++ resolved
@@ -23,16 +23,9 @@
 
 def test_resource_count(resources):
   "Test number of resources created."
-<<<<<<< HEAD
-  assert len(resources) == 6
-  assert sorted(r['address'] for r in resources) == [
-      'module.hub.google_gke_hub_feature.default["configmanagement"]',
-      'module.hub.google_gke_hub_feature.default["multiclusteringress"]',
-=======
   assert len(resources) == 5
   assert sorted(r['address'] for r in resources) == [
       'module.hub.google_gke_hub_feature.default["configmanagement"]',
->>>>>>> 3778d37d
       'module.hub.google_gke_hub_feature_membership.default["cluster-1"]',
       'module.hub.google_gke_hub_feature_membership.default["cluster-2"]',
       'module.hub.google_gke_hub_membership.default["cluster-1"]',
