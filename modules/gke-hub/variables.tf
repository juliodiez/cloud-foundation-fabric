--- conflicted
+++ resolved
@@ -21,15 +21,9 @@
   nullable    = false
 }
 
-<<<<<<< HEAD
-variable "member_clusters" {
-  description = "List for member cluster ids."
-  type        = map(string)
-=======
 variable "configmanagement_clusters" {
   description = "Config management features enabled on specific sets of member clusters, in config name => [cluster name] format."
   type        = map(list(string))
->>>>>>> b20ab657
   default     = {}
   nullable    = false
 }
