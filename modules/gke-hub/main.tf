--- conflicted
+++ resolved
@@ -41,38 +41,12 @@
       resource_link = each.value
     }
   }
-<<<<<<< HEAD
-  # TODO(jccb): allow cluster member without WIF
-  authority {
-    issuer = "https://container.googleapis.com/v1/${each.value}"
-  }
-}
-
-resource "google_gke_hub_feature" "configmanagement" {
-  provider = google-beta
-  for_each = var.features.configmanagement ? { 1 = 1 } : {}
-  project  = var.project_id
-  name     = "configmanagement"
-  location = "global"
-}
-
-resource "google_gke_hub_feature" "mci" {
-  provider = google-beta
-  for_each = var.features.mc_ingress ? try(var.member_clusters[0], {}) : {}
-  project  = var.project_id
-  name     = "multiclusteringress"
-  location = "global"
-  spec {
-    multiclusteringress {
-      config_membership = google_gke_hub_membership.membership[each.key].id
-=======
   dynamic "authority" {
     for_each = (
       contains(var.workload_identity_clusters, each.key) ? {} : { 1 = 1 }
     )
     content {
       issuer = "https://container.googleapis.com/v1/${var.clusters[each.key]}"
->>>>>>> b20ab657
     }
   }
 }
@@ -101,24 +75,8 @@
   feature    = google_gke_hub_feature.default["configmanagement"].name
   membership = google_gke_hub_membership.default[each.key].membership_id
 
-<<<<<<< HEAD
-  depends_on = [
-    google_gke_hub_feature.configmanagement,
-    google_gke_hub_feature.mci,
-    google_gke_hub_feature.mcs,
-  ]
-
-  dynamic "configmanagement" {
-    for_each = (
-      try(var.member_features.configmanagement, null) != null
-      ? [var.member_features.configmanagement]
-      : []
-    )
-    iterator = configmanagement
-=======
   configmanagement {
     version = each.value.version
->>>>>>> b20ab657
 
     dynamic "binauthz" {
       for_each = each.value.binauthz != true ? {} : { 1 = 1 }
