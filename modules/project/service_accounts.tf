/**
 * Copyright 2020 Google LLC
 *
 * Licensed under the Apache License, Version 2.0 (the "License");
 * you may not use this file except in compliance with the License.
 * You may obtain a copy of the License at
 *
 *      http://www.apache.org/licenses/LICENSE-2.0
 *
 * Unless required by applicable law or agreed to in writing, software
 * distributed under the License is distributed on an "AS IS" BASIS,
 * WITHOUT WARRANTIES OR CONDITIONS OF ANY KIND, either express or implied.
 * See the License for the specific language governing permissions and
 * limitations under the License.
 */

locals {
  service_account_cloud_services = "${local.project.number}@cloudservices.gserviceaccount.com"
  service_accounts_default = {
<<<<<<< HEAD
    # TODO: Find a better place to store BQ service account
    bq      = "bq-${google_project.project.number}@bigquery-encryption.iam.gserviceaccount.com"
    compute = "${google_project.project.number}-compute@developer.gserviceaccount.com"
    gae     = "${google_project.project.project_id}@appspot.gserviceaccount.com"
=======
    compute = "${local.project.number}-compute@developer.gserviceaccount.com"
    gae     = "${local.project.project_id}@appspot.gserviceaccount.com"
>>>>>>> add7b7fa
  }
  service_accounts_robot_services = {
    cloudasset        = "gcp-sa-cloudasset"
    cloudbuild        = "gcp-sa-cloudbuild"
    compute           = "compute-system"
    container-engine  = "container-engine-robot"
    containerregistry = "containerregistry"
    dataflow          = "dataflow-service-producer-prod"
    dataproc          = "dataproc-accounts"
    gae-flex          = "gae-api-prod"
    gcf               = "gcf-admin-robot"
    pubsub            = "gcp-sa-pubsub"
    storage           = "gs-project-accounts"
  }
  service_accounts_robots = {
    for service, name in local.service_accounts_robot_services :
    service => "service-${local.project.number}@${name}.iam.gserviceaccount.com"
  }
}<|MERGE_RESOLUTION|>--- conflicted
+++ resolved
@@ -17,15 +17,10 @@
 locals {
   service_account_cloud_services = "${local.project.number}@cloudservices.gserviceaccount.com"
   service_accounts_default = {
-<<<<<<< HEAD
     # TODO: Find a better place to store BQ service account
     bq      = "bq-${google_project.project.number}@bigquery-encryption.iam.gserviceaccount.com"
-    compute = "${google_project.project.number}-compute@developer.gserviceaccount.com"
-    gae     = "${google_project.project.project_id}@appspot.gserviceaccount.com"
-=======
     compute = "${local.project.number}-compute@developer.gserviceaccount.com"
     gae     = "${local.project.project_id}@appspot.gserviceaccount.com"
->>>>>>> add7b7fa
   }
   service_accounts_robot_services = {
     cloudasset        = "gcp-sa-cloudasset"
