#!/usr/bin/env python3

# Copyright 2022 Google LLC
#
# Licensed under the Apache License, Version 2.0 (the "License");
# you may not use this file except in compliance with the License.
# You may obtain a copy of the License at
#
#     https://www.apache.org/licenses/LICENSE-2.0
#
# Unless required by applicable law or agreed to in writing, software
# distributed under the License is distributed on an "AS IS" BASIS,
# WITHOUT WARRANTIES OR CONDITIONS OF ANY KIND, either express or implied.
# See the License for the specific language governing permissions and
# limitations under the License.

<<<<<<< HEAD
=======
'''Recursively check freshness of tfdoc's generated tables in README files.

This tool recursively checks that the embedded variables and outputs tables in
README files, match what is generated at runtime by tfdoc based on current
sources. As such, it accepts pretty much the same options as tfdoc does. Its
main use is in CI pipelines triggered by pull requests.
'''

>>>>>>> d8d41638
import difflib
import enum
import pathlib

import click
import tfdoc


BASEDIR = pathlib.Path(__file__).resolve().parents[1]


State = enum.Enum('State', 'OK FAIL SKIP')


def _check_dir(dir_name, files=False, show_extra=False):
  'Invoke tfdoc on folder, using the relevant options.'
  dir_path = BASEDIR / dir_name
  for readme_path in sorted(dir_path.glob('**/README.md')):
    if '.terraform' in str(readme_path):
      continue
    diff = None
    readme = readme_path.read_text()
    mod_name = str(readme_path.relative_to(dir_path).parent)
    result = tfdoc.get_doc(readme)
    if not result:
      state = State.SKIP
    else:
      try:
        new_doc = tfdoc.create_doc(readme_path.parent, files=files,
                                   show_extra=show_extra, exclude_files=None,
                                   readme=readme)
      except SystemExit:
        state = state.SKIP
      else:
        if new_doc == result['doc']:
          state = State.OK
        else:
          state = State.FAIL
          diff = '\n'.join(
              [f'----- {mod_name} diff -----\n'] +
              list(difflib.ndiff(
                  result['doc'].split('\n'), new_doc.split('\n')
              )))
    yield mod_name, state, diff


@click.command()
@click.argument('dirs', type=str, nargs=-1)
@ click.option('--files/--no-files', default=False)
@ click.option('--show-diffs/--no-show-diffs', default=False)
@ click.option('--show-extra/--no-show-extra', default=False)
def main(dirs, files=False, show_diffs=False, show_extra=False):
  'Cycle through modules and ensure READMEs are up-to-date.'
<<<<<<< HEAD
=======
  print(f'files: {files}, extra: {show_extra}, diffs: {show_diffs}\n')
>>>>>>> d8d41638
  errors = []
  state_labels = {State.FAIL: '✗', State.OK: '✓', State.SKIP: '?'}
  for dir_name in dirs:
    print(f'----- {dir_name} -----')
    for mod_name, state, diff in _check_dir(dir_name, files, show_extra):
      if state == State.FAIL:
        errors.append(diff)
      print(f'[{state_labels[state]}] {mod_name}')
  if errors:
    if show_diffs:
      print('\n'.join(errors))
    raise SystemExit('Errors found.')


if __name__ == '__main__':
  main()<|MERGE_RESOLUTION|>--- conflicted
+++ resolved
@@ -14,8 +14,6 @@
 # See the License for the specific language governing permissions and
 # limitations under the License.
 
-<<<<<<< HEAD
-=======
 '''Recursively check freshness of tfdoc's generated tables in README files.
 
 This tool recursively checks that the embedded variables and outputs tables in
@@ -24,7 +22,6 @@
 main use is in CI pipelines triggered by pull requests.
 '''
 
->>>>>>> d8d41638
 import difflib
 import enum
 import pathlib
@@ -78,10 +75,7 @@
 @ click.option('--show-extra/--no-show-extra', default=False)
 def main(dirs, files=False, show_diffs=False, show_extra=False):
   'Cycle through modules and ensure READMEs are up-to-date.'
-<<<<<<< HEAD
-=======
   print(f'files: {files}, extra: {show_extra}, diffs: {show_diffs}\n')
->>>>>>> d8d41638
   errors = []
   state_labels = {State.FAIL: '✗', State.OK: '✓', State.SKIP: '?'}
   for dir_name in dirs:
