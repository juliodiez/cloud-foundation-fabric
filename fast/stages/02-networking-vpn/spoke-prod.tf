/**
 * Copyright 2022 Google LLC
 *
 * Licensed under the Apache License, Version 2.0 (the "License");
 * you may not use this file except in compliance with the License.
 * You may obtain a copy of the License at
 *
 *      http://www.apache.org/licenses/LICENSE-2.0
 *
 * Unless required by applicable law or agreed to in writing, software
 * distributed under the License is distributed on an "AS IS" BASIS,
 * WITHOUT WARRANTIES OR CONDITIONS OF ANY KIND, either express or implied.
 * See the License for the specific language governing permissions and
 * limitations under the License.
 */

# tfdoc:file:description Production spoke VPC and related resources.

module "prod-spoke-project" {
  source          = "../../../modules/project"
  billing_account = var.billing_account.id
  name            = "prod-net-spoke-0"
  parent          = var.folder_ids.networking-prod
  prefix          = var.prefix
  service_config = {
    disable_on_destroy         = false
    disable_dependent_services = false
  }
  services = [
    "container.googleapis.com",
    "compute.googleapis.com",
    "dns.googleapis.com",
    "iap.googleapis.com",
    "networkmanagement.googleapis.com",
    "servicenetworking.googleapis.com",
    "stackdriver.googleapis.com",
  ]
  shared_vpc_host_config = {
    enabled          = true
    service_projects = []
  }
  metric_scopes = [module.landing-project.project_id]
  iam = {
    "roles/dns.admin" = compact([local.service_accounts.project-factory-prod])
  }
}

module "prod-spoke-vpc" {
  source             = "../../../modules/net-vpc"
  project_id         = module.prod-spoke-project.project_id
  name               = "prod-spoke-0"
  mtu                = 1500
  data_folder        = "${var.data_dir}/subnets/prod"
  psa_config         = try(var.psa_ranges.prod, null)
  subnets_proxy_only = local.l7ilb_subnets.prod
  # set explicit routes for googleapis in case the default route is deleted
  routes = {
    private-googleapis = {
      dest_range    = "199.36.153.8/30"
      priority      = 1000
      tags          = []
      next_hop_type = "gateway"
      next_hop      = "default-internet-gateway"
    }
    restricted-googleapis = {
      dest_range    = "199.36.153.4/30"
      priority      = 1000
      tags          = []
      next_hop_type = "gateway"
      next_hop      = "default-internet-gateway"
    }
  }
}

module "prod-spoke-firewall" {
  source              = "../../../modules/net-vpc-firewall"
  project_id          = module.prod-spoke-project.project_id
  network             = module.prod-spoke-vpc.name
  admin_ranges        = []
  http_source_ranges  = []
  https_source_ranges = []
  ssh_source_ranges   = []
  data_folder         = "${var.data_dir}/firewall-rules/prod"
  cidr_template_file  = "${var.data_dir}/cidrs.yaml"
}

module "prod-spoke-cloudnat" {
  for_each       = toset(values(module.prod-spoke-vpc.subnet_regions))
  source         = "../../../modules/net-cloudnat"
  project_id     = module.prod-spoke-project.project_id
  region         = each.value
  name           = "prod-nat-${local.region_trigram[each.value]}"
  router_create  = true
  router_network = module.prod-spoke-vpc.name
  router_asn     = 4200001024
  logging_filter = "ERRORS_ONLY"
}

# Create delegated grants for stage3 service accounts
resource "google_project_iam_binding" "prod_spoke_project_iam_delegated" {
  project = module.prod-spoke-project.project_id
  role    = "roles/resourcemanager.projectIamAdmin"
  members = compact([
    local.service_accounts.data-platform-prod,
    local.service_accounts.project-factory-prod,
<<<<<<< HEAD
    local.service_accounts.gke-multitenant-prod,
  ]
=======
  ])
>>>>>>> 797bfc90
  condition {
    title       = "prod_stage3_sa_delegated_grants"
    description = "Production host project delegated grants."
    expression = format(
      "api.getAttribute('iam.googleapis.com/modifiedGrantsByRole', []).hasOnly([%s])",
      join(",", formatlist("'%s'", local.stage3_sas_delegated_grants))
    )
  }
}<|MERGE_RESOLUTION|>--- conflicted
+++ resolved
@@ -103,12 +103,8 @@
   members = compact([
     local.service_accounts.data-platform-prod,
     local.service_accounts.project-factory-prod,
-<<<<<<< HEAD
     local.service_accounts.gke-multitenant-prod,
-  ]
-=======
   ])
->>>>>>> 797bfc90
   condition {
     title       = "prod_stage3_sa_delegated_grants"
     description = "Production host project delegated grants."
