/**
 * Copyright 2022 Google LLC
 *
 * Licensed under the Apache License, Version 2.0 (the "License");
 * you may not use this file except in compliance with the License.
 * You may obtain a copy of the License at
 *
 *      http://www.apache.org/licenses/LICENSE-2.0
 *
 * Unless required by applicable law or agreed to in writing, software
 * distributed under the License is distributed on an "AS IS" BASIS,
 * WITHOUT WARRANTIES OR CONDITIONS OF ANY KIND, either express or implied.
 * See the License for the specific language governing permissions and
 * limitations under the License.
 */

# tfdoc:file:description Dev spoke VPC and related resources.

module "dev-spoke-project" {
  source          = "../../../modules/project"
  billing_account = var.billing_account.id
  name            = "dev-net-spoke-0"
  parent          = var.folder_ids.networking-dev
  prefix          = var.prefix
  service_config = {
    disable_on_destroy         = false
    disable_dependent_services = false
  }
  services = [
    "compute.googleapis.com",
    "dns.googleapis.com",
    "iap.googleapis.com",
    "networkmanagement.googleapis.com",
    "servicenetworking.googleapis.com",
    "stackdriver.googleapis.com",
  ]
  shared_vpc_host_config = {
    enabled          = true
    service_projects = []
  }
  metric_scopes = [module.landing-project.project_id]
  iam = {
    "roles/dns.admin" = compact([local.service_accounts.project-factory-dev])
  }
}

module "dev-spoke-vpc" {
  source                          = "../../../modules/net-vpc"
  project_id                      = module.dev-spoke-project.project_id
  name                            = "dev-spoke-0"
  mtu                             = 1500
  data_folder                     = "${var.data_dir}/subnets/dev"
  delete_default_routes_on_create = true
  psa_config                      = try(var.psa_ranges.dev, null)
  subnets_proxy_only              = local.l7ilb_subnets.dev
  # Set explicit routes for googleapis; send everything else to NVAs
  routes = {
    private-googleapis = {
      dest_range    = "199.36.153.8/30"
      priority      = 999
      tags          = []
      next_hop_type = "gateway"
      next_hop      = "default-internet-gateway"
    }
    restricted-googleapis = {
      dest_range    = "199.36.153.4/30"
      priority      = 999
      tags          = []
      next_hop_type = "gateway"
      next_hop      = "default-internet-gateway"
    }
    nva-ew1-to-ew1 = {
      dest_range    = "0.0.0.0/0"
      priority      = 1000
      tags          = ["ew1"]
      next_hop_type = "ilb"
      next_hop      = module.ilb-nva-trusted-ew1.forwarding_rule_address
    }
    nva-ew4-to-ew4 = {
      dest_range    = "0.0.0.0/0"
      priority      = 1000
      tags          = ["ew4"]
      next_hop_type = "ilb"
      next_hop      = module.ilb-nva-trusted-ew4.forwarding_rule_address
    }
    nva-ew1-to-ew4 = {
      dest_range    = "0.0.0.0/0"
      priority      = 1001
      tags          = ["ew1"]
      next_hop_type = "ilb"
      next_hop      = module.ilb-nva-trusted-ew4.forwarding_rule_address
    }
    nva-ew4-to-ew1 = {
      dest_range    = "0.0.0.0/0"
      priority      = 1001
      tags          = ["ew4"]
      next_hop_type = "ilb"
      next_hop      = module.ilb-nva-trusted-ew1.forwarding_rule_address
    }
  }
}

module "dev-spoke-firewall" {
  source              = "../../../modules/net-vpc-firewall"
  project_id          = module.dev-spoke-project.project_id
  network             = module.dev-spoke-vpc.name
  admin_ranges        = []
  http_source_ranges  = []
  https_source_ranges = []
  ssh_source_ranges   = []
  data_folder         = "${var.data_dir}/firewall-rules/dev"
  cidr_template_file  = "${var.data_dir}/cidrs.yaml"
}

module "peering-dev" {
  source        = "../../../modules/net-vpc-peering"
  prefix        = "dev-peering-0"
  local_network = module.dev-spoke-vpc.self_link
  peer_network  = module.landing-trusted-vpc.self_link
}

# Create delegated grants for stage3 service accounts
resource "google_project_iam_binding" "dev_spoke_project_iam_delegated" {
  project = module.dev-spoke-project.project_id
  role    = "roles/resourcemanager.projectIamAdmin"
  members = compact([
    local.service_accounts.data-platform-dev,
    local.service_accounts.project-factory-dev,
<<<<<<< HEAD
    local.service_accounts.gke-multitenant-dev,
  ]
=======
  ])
>>>>>>> 797bfc90
  condition {
    title       = "dev_stage3_sa_delegated_grants"
    description = "Development host project delegated grants."
    expression = format(
      "api.getAttribute('iam.googleapis.com/modifiedGrantsByRole', []).hasOnly([%s])",
      join(",", formatlist("'%s'", local.stage3_sas_delegated_grants))
    )
  }
}<|MERGE_RESOLUTION|>--- conflicted
+++ resolved
@@ -126,12 +126,8 @@
   members = compact([
     local.service_accounts.data-platform-dev,
     local.service_accounts.project-factory-dev,
-<<<<<<< HEAD
     local.service_accounts.gke-multitenant-dev,
-  ]
-=======
   ])
->>>>>>> 797bfc90
   condition {
     title       = "dev_stage3_sa_delegated_grants"
     description = "Development host project delegated grants."
