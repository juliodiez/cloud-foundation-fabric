/**
 * Copyright 2022 Google LLC
 *
 * Licensed under the Apache License, Version 2.0 (the "License");
 * you may not use this file except in compliance with the License.
 * You may obtain a copy of the License at
 *
 *      http://www.apache.org/licenses/LICENSE-2.0
 *
 * Unless required by applicable law or agreed to in writing, software
 * distributed under the License is distributed on an "AS IS" BASIS,
 * WITHOUT WARRANTIES OR CONDITIONS OF ANY KIND, either express or implied.
 * See the License for the specific language governing permissions and
 * limitations under the License.
 */

# tfdoc:file:description Dev spoke VPC and related resources.

module "dev-spoke-project" {
  source          = "../../../modules/project"
  billing_account = var.billing_account.id
  name            = "dev-net-spoke-0"
  parent          = var.folder_ids.networking-dev
  prefix          = var.prefix
  service_config = {
    disable_on_destroy         = false
    disable_dependent_services = false
  }
  services = [
    "container.googleapis.com",
    "compute.googleapis.com",
    "dns.googleapis.com",
    "iap.googleapis.com",
    "networkmanagement.googleapis.com",
    "servicenetworking.googleapis.com",
    "stackdriver.googleapis.com",
  ]
  shared_vpc_host_config = {
    enabled          = true
    service_projects = []
  }
  metric_scopes = [module.landing-project.project_id]
  iam = {
    "roles/dns.admin" = compact([
      try(local.service_accounts.project-factory-dev, null)
    ])
  }
}

module "dev-spoke-vpc" {
  source             = "../../../modules/net-vpc"
  project_id         = module.dev-spoke-project.project_id
  name               = "dev-spoke-0"
  mtu                = 1500
  data_folder        = "${var.data_dir}/subnets/dev"
  psa_config         = try(var.psa_ranges.dev, null)
  subnets_proxy_only = local.l7ilb_subnets.dev
  # set explicit routes for googleapis in case the default route is deleted
  routes = {
    private-googleapis = {
      dest_range    = "199.36.153.8/30"
      priority      = 1000
      tags          = []
      next_hop_type = "gateway"
      next_hop      = "default-internet-gateway"
    }
    restricted-googleapis = {
      dest_range    = "199.36.153.4/30"
      priority      = 1000
      tags          = []
      next_hop_type = "gateway"
      next_hop      = "default-internet-gateway"
    }
  }
}

module "dev-spoke-firewall" {
  source              = "../../../modules/net-vpc-firewall"
  project_id          = module.dev-spoke-project.project_id
  network             = module.dev-spoke-vpc.name
  admin_ranges        = []
  http_source_ranges  = []
  https_source_ranges = []
  ssh_source_ranges   = []
  data_folder         = "${var.data_dir}/firewall-rules/dev"
  cidr_template_file  = "${var.data_dir}/cidrs.yaml"
}

module "dev-spoke-cloudnat" {
  for_each       = toset(values(module.dev-spoke-vpc.subnet_regions))
  source         = "../../../modules/net-cloudnat"
  project_id     = module.dev-spoke-project.project_id
  region         = each.value
  name           = "dev-nat-${local.region_trigram[each.value]}"
  router_create  = true
  router_network = module.dev-spoke-vpc.name
  router_asn     = 4200001024
  logging_filter = "ERRORS_ONLY"
}

# Create delegated grants for stage3 service accounts
resource "google_project_iam_binding" "dev_spoke_project_iam_delegated" {
  project = module.dev-spoke-project.project_id
  role    = "roles/resourcemanager.projectIamAdmin"
  members = compact([
<<<<<<< HEAD
    local.service_accounts.data-platform-dev,
    local.service_accounts.project-factory-dev,
    local.service_accounts.gke-dev,
=======
    try(local.service_accounts.data-platform-dev, null),
    try(local.service_accounts.project-factory-dev, null),
>>>>>>> fc6265b7
  ])
  condition {
    title       = "dev_stage3_sa_delegated_grants"
    description = "Development host project delegated grants."
    expression = format(
      "api.getAttribute('iam.googleapis.com/modifiedGrantsByRole', []).hasOnly([%s])",
      join(",", formatlist("'%s'", local.stage3_sas_delegated_grants))
    )
  }
}<|MERGE_RESOLUTION|>--- conflicted
+++ resolved
@@ -103,14 +103,9 @@
   project = module.dev-spoke-project.project_id
   role    = "roles/resourcemanager.projectIamAdmin"
   members = compact([
-<<<<<<< HEAD
-    local.service_accounts.data-platform-dev,
-    local.service_accounts.project-factory-dev,
-    local.service_accounts.gke-dev,
-=======
     try(local.service_accounts.data-platform-dev, null),
     try(local.service_accounts.project-factory-dev, null),
->>>>>>> fc6265b7
+    try(local.service_accounts.gke-dev, null),
   ])
   condition {
     title       = "dev_stage3_sa_delegated_grants"
