--- conflicted
+++ resolved
@@ -62,26 +62,16 @@
   }
   folder_ids = merge(
     {
-<<<<<<< HEAD
-      data-platform        = module.branch-dp-dev-folder.id
+      data-platform-dev    = try(module.branch-dp-dev-folder.0.id, null)
+      data-platform-prod   = try(module.branch-dp-prod-folder.0.id, null)
       gke-multitenant-dev  = module.branch-gke-multitenant-dev-folder.id
       gke-multitenant-prod = module.branch-gke-multitenant-prod-folder.id
       networking           = module.branch-network-folder.id
       networking-dev       = module.branch-network-dev-folder.id
       networking-prod      = module.branch-network-prod-folder.id
-      sandbox              = module.branch-sandbox-folder.id
+      sandbox              = try(module.branch-sandbox-folder.0.id, null)
       security             = module.branch-security-folder.id
-      teams                = module.branch-teams-folder.id
-=======
-      data-platform-dev  = try(module.branch-dp-dev-folder.0.id, null)
-      data-platform-prod = try(module.branch-dp-prod-folder.0.id, null)
-      networking         = module.branch-network-folder.id
-      networking-dev     = module.branch-network-dev-folder.id
-      networking-prod    = module.branch-network-prod-folder.id
-      sandbox            = try(module.branch-sandbox-folder.0.id, null)
-      security           = module.branch-security-folder.id
-      teams              = try(module.branch-teams-folder.0.id, null)
->>>>>>> 797bfc90
+      teams                = try(module.branch-teams-folder.0.id, null)
     },
     {
       for k, v in module.branch-teams-team-folder :
@@ -96,61 +86,6 @@
       "team-${k}-prod" => v.id
     }
   )
-<<<<<<< HEAD
-  providers = {
-    "02-networking" = templatefile(local._tpl_providers, {
-      bucket = module.branch-network-gcs.name
-      name   = "networking"
-      sa     = module.branch-network-sa.email
-    })
-    "02-security" = templatefile(local._tpl_providers, {
-      bucket = module.branch-security-gcs.name
-      name   = "security"
-      sa     = module.branch-security-sa.email
-    })
-    "03-data-platform-dev" = templatefile(local._tpl_providers, {
-      bucket = module.branch-dp-dev-gcs.name
-      name   = "dp-dev"
-      sa     = module.branch-dp-dev-sa.email
-    })
-    "03-data-platform-prod" = templatefile(local._tpl_providers, {
-      bucket = module.branch-dp-prod-gcs.name
-      name   = "dp-prod"
-      sa     = module.branch-dp-prod-sa.email
-    })
-    "03-gke-multitenant-dev" = templatefile(local._tpl_providers, {
-      bucket = module.branch-gke-multitenant-dev-gcs.name
-      name   = "gke-multitenant-dev"
-      sa     = module.branch-gke-multitenant-dev-sa.email
-    })
-    "03-gke-multitenant-prod" = templatefile(local._tpl_providers, {
-      bucket = module.branch-gke-multitenant-prod-gcs.name
-      name   = "gke-multitenant-prod"
-      sa     = module.branch-gke-multitenant-prod-sa.email
-    })
-    "03-project-factory-dev" = templatefile(local._tpl_providers, {
-      bucket = module.branch-teams-dev-pf-gcs.name
-      name   = "team-dev"
-      sa     = module.branch-teams-dev-pf-sa.email
-    })
-    "03-project-factory-prod" = templatefile(local._tpl_providers, {
-      bucket = module.branch-teams-prod-pf-gcs.name
-      name   = "team-prod"
-      sa     = module.branch-teams-prod-pf-sa.email
-    })
-    "99-sandbox" = templatefile(local._tpl_providers, {
-      bucket = module.branch-sandbox-gcs.name
-      name   = "sandbox"
-      sa     = module.branch-sandbox-sa.email
-    })
-  }
-  service_accounts = merge(
-    {
-      data-platform-dev    = module.branch-dp-dev-sa.email
-      data-platform-prod   = module.branch-dp-prod-sa.email
-      gke-multitenant-dev  = module.branch-gke-multitenant-dev-sa.email
-      gke-multitenant-prod = module.branch-gke-multitenant-prod-sa.email
-=======
   providers = merge(
     {
       "02-networking" = templatefile(local._tpl_providers, {
@@ -162,6 +97,16 @@
         bucket = module.branch-security-gcs.name
         name   = "security"
         sa     = module.branch-security-sa.email
+      })
+      "03-gke-multitenant-dev" = templatefile(local._tpl_providers, {
+        bucket = module.branch-gke-multitenant-dev-gcs.name
+        name   = "gke-multitenant-dev"
+        sa     = module.branch-gke-multitenant-dev-sa.email
+      })
+      "03-gke-multitenant-prod" = templatefile(local._tpl_providers, {
+        bucket = module.branch-gke-multitenant-prod-gcs.name
+        name   = "gke-multitenant-prod"
+        sa     = module.branch-gke-multitenant-prod-sa.email
       })
     },
     !var.fast_features.data_platform ? {} : {
@@ -200,7 +145,6 @@
     {
       data-platform-dev    = try(module.branch-dp-dev-sa.0.email, null)
       data-platform-prod   = try(module.branch-dp-prod-sa.0.email, null)
->>>>>>> 797bfc90
       networking           = module.branch-network-sa.email
       project-factory-dev  = try(module.branch-pf-dev-sa.0.email, null)
       project-factory-prod = try(module.branch-pf-prod-sa.0.email, null)
