# Resource hierarchy

This stage performs two important tasks:

- create the top-level hierarchy of folders, and the associated resources used later on to automate each part of the hierarchy (eg. Networking)
- set organization policies on the organization, and any exception required on specific folders

The code is intentionally simple, as it's intended to provide a generic initial setup (Networking, Security, etc.), and then allow easy customizations to complete the implementation of the intended hierarchy design.

The following diagram is a high level reference of the resources created and managed here:

<p align="center">
  <img src="diagram.svg" alt="Resource-management diagram">
</p>

## Design overview and choices

Despite its simplicity, this stage implements the basics of a design that we've seen working well for a variety of customers, where the hierarchy is laid out following two conceptually different approaches:

- core or shared resources are grouped in hierarchy branches that map to their type or purpose (e.g. Networking)
- team or application resources are grouped in lower level hierarchy branches that map to management or operational considerations (e.g. which team manages a set of applications, or owns a subset of company data, etc.)

This split approach usually represents well functional and operational patterns, where core resources are centrally managed by individual teams (e.g. networking, security, fleets of similar VMS, etc.), while teams need more granularity to access managed services used by the applications they maintain.

The approach also adapts to different high level requirements:

- it can be used either for single organizations containing multiple environments, or with multiple organizations dedicated to specific environments (e.g. prod/nonprod), as the environment split is implemented at the project or lower folder level
- it adapts to complex scenarios, with different countries or corporate entities using the same GCP organization, as core services are typically shared, and/or an extra layer on top can be used as a drop-in to implement the country/entity separation

Additionally, a few critical benefits are directly provided by this design:

- core services are clearly separated, with very few touchpoints where IAM and security policies need to be applied (typically their top-level folder)
- adding a new set of core services (e.g. shared GKE clusters) is a trivial operation that does not break the existing design
- grouping application resources and services using teams or business logic is a flexible approach, which maps well to typical operational or budget requirements
- automation stages (e.g. Networking) can be segregated in a simple and effective way, by creating the required service accounts and buckets for each stage here, and applying a handful of IAM roles to the relevant folder

For a discussion on naming, please refer to the [Bootstrap stage documentation](../00-bootstrap/README.md#naming), as the same approach is shared by all stages.

### Workload Identity Federation and CI/CD

This stage also implements optional support for CI/CD, much in the same way as the bootstrap stage. The only difference is on Workload Identity Federation, which is only configured in bootstrap and made available here via stage interface variables (the automatically generated `.tfvars` files).

For details on how to configure CI/CD please refer to the [relevant section in the bootstrap stage documentation](../00-bootstrap/README.md#cicd-repositories).

## How to run this stage

This stage is meant to be executed after the [bootstrap](../00-bootstrap) stage has run, as it leverages the automation service account and bucket created there. The relevant user groups must also exist, but that's one of the requirements for the previous stage too, so if you ran that successfully, you're good to go.

It's of course possible to run this stage in isolation, but that's outside the scope of this document, and you would need to refer to the code for the bootstrap stage for the actual roles needed.

Before running this stage, you need to make sure you have the correct credentials and permissions, and localize variables by assigning values that match your configuration.

### Providers configuration

The default way of making sure you have the right permissions, is to use the identity of the service account pre-created for this stage during bootstrap, and that you are a member of the group that can impersonate it via provider-level configuration (`gcp-devops` or `organization-admins`).

To simplify setup, the previous stage pre-configures a valid providers file in its output, and optionally writes it to a local file if the `outputs_location` variable is set to a valid path.

If you have set a valid value for `outputs_location` in the bootstrap stage (see the [bootstrap stage README](../00-bootstrap/#output-files-and-cross-stage-variables) for more details), simply link the relevant `providers.tf` file from this stage's folder in the path you specified:

```bash
# `outputs_location` is set to `~/fast-config`
ln -s ~/fast-config/providers/01-resman-providers.tf .
```

If you have not configured `outputs_location` in bootstrap, you can derive the providers file from that stage's outputs:

```bash
cd ../00-bootstrap
terraform output -json providers | jq -r '.["01-resman"]' \
  > ../01-resman/providers.tf
```

If you want to continue to rely on `outputs_location` logic, create a `terraform.tfvars` file and configure it as described [here](../00-bootstrap/#output-files-and-cross-stage-variables).

### Variable configuration

There are two broad sets of variables you will need to fill in:

- variables shared by other stages (org id, billing account id, etc.), or derived from a resource managed by a different stage (folder id, automation project id, etc.)
- variables specific to resources managed by this stage

To avoid the tedious job of filling in the first group of variable with values derived from other stages' outputs, the same mechanism used above for the provider configuration can be used to leverage pre-configured `.tfvars` files.

If you configured a valid path for `outputs_location` in the bootstrap stage, simply link the relevant `terraform-*.auto.tfvars.json` files from the outputs folder. For this stage, you need the `.tfvars` file compiled manually for the bootstrap stage, and the one generated by it:

```bash
# `outputs_location` is set to `~/fast-config`
ln -s ~/fast-config/tfvars/00-bootstrap.auto.tfvars.json .
# also copy the tfvars file used for the bootstrap stage
cp ../00-bootstrap/terraform.tfvars .
```

A second set of variables is specific to this stage, they are all optional so if you need to customize them, create an extra `terraform.tfvars` file or add them to the file copied from bootstrap.

Refer to the [Variables](#variables) table at the bottom of this document, for a full list of variables, their origin (e.g. a stage or specific to this one), and descriptions explaining their meaning. The sections below also describe some of the possible customizations. For billing configurations, refer to the [Bootstrap documentation on billing](../00-bootstrap/README.md#billing-account) as the `billing_account` variable is identical across all stages.

Once done, you can run this stage:

```bash
terraform init
terraform apply
```

## Customizations

### Team folders

This stage provides a single built-in customization that offers a minimal (but usable) implementation of the "application" or "business" grouping for resources discussed above. The `team_folders` variable allows you to specify a map of team name and groups, that will result in folders, automation service accounts, and IAM policies applied.

Consider the following example in a `tfvars` file:

```hcl
team_folders = {
  team-a = {
    descriptive_name = "Team A"
    group_iam = {
      "team-a@gcp-pso-italy.net" = [
        "roles/viewer"
      ]
    }
    impersonation_groups = ["team-a-admins@gcp-pso-italy.net"]
  }
}
```

This will result in

- a "Team A" folder under the "Teams" folder
- one GCS bucket in the automation project
- one service account in the automation project with the correct IAM policies on the folder and bucket
- a IAM policy on the folder that assigns `roles/viewer` to the `team-a` group
- a IAM policy on the service account that allows `team-a` to impersonate it

This allows to centralize the minimum set of resources to delegate control of each team's folder to a pipeline, and/or to the team group. This can be used as a starting point for scenarios that implement more complex requirements (e.g. environment folders per team, etc.).

### Organization policies

Organization policies are laid out in an explicit manner in the `organization.tf` file, so it's fairly easy to add or remove specific policies.

For policies where additional data is needed, a root-level `organization_policy_configs` variable allows passing in specific data. Its built-in use to add additional organizations to the [Domain Restricted Sharing](https://cloud.google.com/resource-manager/docs/organization-policy/restricting-domains) policy, can be taken as an example on how to leverage it for additional customizations.

### IAM

IAM roles can be easily edited in the relevant `branch-xxx.tf` file, following the best practice outlined in the [bootstrap stage](../00-bootstrap#customizations) documentation of separating user-level and service-account level IAM policies in modules' `iam_groups`, `iam`, and `iam_additive` variables.

A full reference of IAM roles managed by this stage [is available here](./IAM.md).

### Additional folders

Due to its simplicity, this stage lends itself easily to customizations: adding a new top-level branch (e.g. for shared GKE clusters) is as easy as cloning one of the `branch-xxx.tf` files, and changing names.

<!-- TFDOC OPTS files:1 show_extra:1 -->
<!-- BEGIN TFDOC -->

## Files

| name | description | modules | resources |
|---|---|---|---|
| [billing.tf](./billing.tf) | Billing resources for external billing use cases. | <code>organization</code> | <code>google_billing_account_iam_member</code> |
| [branch-data-platform.tf](./branch-data-platform.tf) | Data Platform stages resources. | <code>folder</code> · <code>gcs</code> · <code>iam-service-account</code> |  |
| [branch-gke.tf](./branch-gke.tf) | GKE multitenant stage resources. | <code>folder</code> · <code>gcs</code> · <code>iam-service-account</code> |  |
| [branch-networking.tf](./branch-networking.tf) | Networking stage resources. | <code>folder</code> · <code>gcs</code> · <code>iam-service-account</code> |  |
| [branch-sandbox.tf](./branch-sandbox.tf) | Sandbox stage resources. | <code>folder</code> · <code>gcs</code> · <code>iam-service-account</code> |  |
| [branch-security.tf](./branch-security.tf) | Security stage resources. | <code>folder</code> · <code>gcs</code> · <code>iam-service-account</code> |  |
| [branch-teams.tf](./branch-teams.tf) | Team stage resources. | <code>folder</code> · <code>gcs</code> · <code>iam-service-account</code> |  |
| [cicd-data-platform.tf](./cicd-data-platform.tf) | CI/CD resources for the data platform branch. | <code>iam-service-account</code> · <code>source-repository</code> |  |
| [cicd-networking.tf](./cicd-networking.tf) | CI/CD resources for the networking branch. | <code>iam-service-account</code> · <code>source-repository</code> |  |
| [cicd-security.tf](./cicd-security.tf) | CI/CD resources for the security branch. | <code>iam-service-account</code> · <code>source-repository</code> |  |
| [cicd-teams.tf](./cicd-teams.tf) | CI/CD resources for the teams branch. | <code>iam-service-account</code> · <code>source-repository</code> |  |
| [main.tf](./main.tf) | Module-level locals and resources. |  |  |
| [organization.tf](./organization.tf) | Organization policies. | <code>organization</code> | <code>google_organization_iam_member</code> |
| [outputs-files.tf](./outputs-files.tf) | Output files persistence to local filesystem. |  | <code>local_file</code> |
| [outputs-gcs.tf](./outputs-gcs.tf) | Output files persistence to automation GCS bucket. |  | <code>google_storage_bucket_object</code> |
| [outputs.tf](./outputs.tf) | Module outputs. |  |  |
| [variables.tf](./variables.tf) | Module variables. |  |  |

## Variables

| name | description | type | required | default | producer |
|---|---|:---:|:---:|:---:|:---:|
| [automation](variables.tf#L20) | Automation resources created by the bootstrap stage. | <code title="object&#40;&#123;&#10;  outputs_bucket          &#61; string&#10;  project_id              &#61; string&#10;  project_number          &#61; string&#10;  federated_identity_pool &#61; string&#10;  federated_identity_providers &#61; map&#40;object&#40;&#123;&#10;    issuer           &#61; string&#10;    issuer_uri       &#61; string&#10;    name             &#61; string&#10;    principal_tpl    &#61; string&#10;    principalset_tpl &#61; string&#10;  &#125;&#41;&#41;&#10;&#125;&#41;">object&#40;&#123;&#8230;&#125;&#41;</code> | ✓ |  | <code>00-bootstrap</code> |
| [billing_account](variables.tf#L38) | Billing account id and organization id ('nnnnnnnn' or null). | <code title="object&#40;&#123;&#10;  id              &#61; string&#10;  organization_id &#61; number&#10;&#125;&#41;">object&#40;&#123;&#8230;&#125;&#41;</code> | ✓ |  | <code>00-bootstrap</code> |
| [organization](variables.tf#L141) | Organization details. | <code title="object&#40;&#123;&#10;  domain      &#61; string&#10;  id          &#61; number&#10;  customer_id &#61; string&#10;&#125;&#41;">object&#40;&#123;&#8230;&#125;&#41;</code> | ✓ |  | <code>00-bootstrap</code> |
| [prefix](variables.tf#L165) | Prefix used for resources that need unique names. Use 9 characters or less. | <code>string</code> | ✓ |  | <code>00-bootstrap</code> |
| [cicd_repositories](variables.tf#L47) | CI/CD repository configuration. Identity providers reference keys in the `automation.federated_identity_providers` variable. Set to null to disable, or set individual repositories to null if not needed. | <code title="object&#40;&#123;&#10;  data_platform_dev &#61; object&#40;&#123;&#10;    branch            &#61; string&#10;    identity_provider &#61; string&#10;    name              &#61; string&#10;    type              &#61; string&#10;  &#125;&#41;&#10;  data_platform_prod &#61; object&#40;&#123;&#10;    branch            &#61; string&#10;    identity_provider &#61; string&#10;    name              &#61; string&#10;    type              &#61; string&#10;  &#125;&#41;&#10;  networking &#61; object&#40;&#123;&#10;    branch            &#61; string&#10;    identity_provider &#61; string&#10;    name              &#61; string&#10;    type              &#61; string&#10;  &#125;&#41;&#10;  project_factory_dev &#61; object&#40;&#123;&#10;    branch            &#61; string&#10;    identity_provider &#61; string&#10;    name              &#61; string&#10;    type              &#61; string&#10;  &#125;&#41;&#10;  project_factory_prod &#61; object&#40;&#123;&#10;    branch            &#61; string&#10;    identity_provider &#61; string&#10;    name              &#61; string&#10;    type              &#61; string&#10;  &#125;&#41;&#10;  security &#61; object&#40;&#123;&#10;    branch            &#61; string&#10;    identity_provider &#61; string&#10;    name              &#61; string&#10;    type              &#61; string&#10;  &#125;&#41;&#10;&#125;&#41;">object&#40;&#123;&#8230;&#125;&#41;</code> |  | <code>null</code> |  |
| [custom_roles](variables.tf#L117) | Custom roles defined at the org level, in key => id format. | <code title="object&#40;&#123;&#10;  service_project_network_admin &#61; string&#10;&#125;&#41;">object&#40;&#123;&#8230;&#125;&#41;</code> |  | <code>null</code> | <code>00-bootstrap</code> |
| [groups](variables.tf#L126) | Group names to grant organization-level permissions. | <code>map&#40;string&#41;</code> |  | <code title="&#123;&#10;  gcp-billing-admins      &#61; &#34;gcp-billing-admins&#34;,&#10;  gcp-devops              &#61; &#34;gcp-devops&#34;,&#10;  gcp-network-admins      &#61; &#34;gcp-network-admins&#34;&#10;  gcp-organization-admins &#61; &#34;gcp-organization-admins&#34;&#10;  gcp-security-admins     &#61; &#34;gcp-security-admins&#34;&#10;  gcp-support             &#61; &#34;gcp-support&#34;&#10;&#125;">&#123;&#8230;&#125;</code> | <code>00-bootstrap</code> |
| [organization_policy_configs](variables.tf#L151) | Organization policies customization. | <code title="object&#40;&#123;&#10;  allowed_policy_member_domains &#61; list&#40;string&#41;&#10;&#125;&#41;">object&#40;&#123;&#8230;&#125;&#41;</code> |  | <code>null</code> |  |
| [outputs_location](variables.tf#L159) | Enable writing provider, tfvars and CI/CD workflow files to local filesystem. Leave null to disable | <code>string</code> |  | <code>null</code> |  |
| [tag_names](variables.tf#L176) | Customized names for resource management tags. | <code title="object&#40;&#123;&#10;  context     &#61; string&#10;  environment &#61; string&#10;&#125;&#41;">object&#40;&#123;&#8230;&#125;&#41;</code> |  | <code title="&#123;&#10;  context     &#61; &#34;context&#34;&#10;  environment &#61; &#34;environment&#34;&#10;&#125;">&#123;&#8230;&#125;</code> |  |
| [team_folders](variables.tf#L193) | Team folders to be created. Format is described in a code comment. | <code title="map&#40;object&#40;&#123;&#10;  descriptive_name     &#61; string&#10;  group_iam            &#61; map&#40;list&#40;string&#41;&#41;&#10;  impersonation_groups &#61; list&#40;string&#41;&#10;&#125;&#41;&#41;">map&#40;object&#40;&#123;&#8230;&#125;&#41;&#41;</code> |  | <code>null</code> |  |

## Outputs

| name | description | sensitive | consumers |
|---|---|:---:|---|
<<<<<<< HEAD
| [cicd_repositories](outputs.tf#L157) | WIF configuration for CI/CD repositories. |  |  |
| [dataplatform](outputs.tf#L169) | Data for the Data Platform stage. |  |  |
| [gke_multitenant](outputs.tf#L237) | Data for the GKE multitenant stage. |  | <code>03-gke-multitenant</code> |
| [networking](outputs.tf#L185) | Data for the networking stage. |  |  |
| [project_factories](outputs.tf#L194) | Data for the project factories stage. |  |  |
| [providers](outputs.tf#L210) | Terraform provider files for this stage and dependent stages. | ✓ | <code>02-networking</code> · <code>02-security</code> · <code>03-dataplatform</code> · <code>xx-sandbox</code> · <code>xx-teams</code> |
| [sandbox](outputs.tf#L217) | Data for the sandbox stage. |  | <code>xx-sandbox</code> |
| [security](outputs.tf#L227) | Data for the networking stage. |  | <code>02-security</code> |
| [teams](outputs.tf#L254) | Data for the teams stage. |  |  |
| [tfvars](outputs.tf#L267) | Terraform variable files for the following stages. | ✓ |  |
=======
| [cicd_repositories](outputs.tf#L145) | WIF configuration for CI/CD repositories. |  |  |
| [dataplatform](outputs.tf#L159) | Data for the Data Platform stage. |  |  |
| [networking](outputs.tf#L175) | Data for the networking stage. |  |  |
| [project_factories](outputs.tf#L184) | Data for the project factories stage. |  |  |
| [providers](outputs.tf#L200) | Terraform provider files for this stage and dependent stages. | ✓ | <code>02-networking</code> · <code>02-security</code> · <code>03-dataplatform</code> · <code>xx-sandbox</code> · <code>xx-teams</code> |
| [sandbox](outputs.tf#L207) | Data for the sandbox stage. |  | <code>xx-sandbox</code> |
| [security](outputs.tf#L217) | Data for the networking stage. |  | <code>02-security</code> |
| [teams](outputs.tf#L227) | Data for the teams stage. |  |  |
| [tfvars](outputs.tf#L240) | Terraform variable files for the following stages. | ✓ |  |
>>>>>>> 4e42cbc1

<!-- END TFDOC --><|MERGE_RESOLUTION|>--- conflicted
+++ resolved
@@ -195,18 +195,6 @@
 
 | name | description | sensitive | consumers |
 |---|---|:---:|---|
-<<<<<<< HEAD
-| [cicd_repositories](outputs.tf#L157) | WIF configuration for CI/CD repositories. |  |  |
-| [dataplatform](outputs.tf#L169) | Data for the Data Platform stage. |  |  |
-| [gke_multitenant](outputs.tf#L237) | Data for the GKE multitenant stage. |  | <code>03-gke-multitenant</code> |
-| [networking](outputs.tf#L185) | Data for the networking stage. |  |  |
-| [project_factories](outputs.tf#L194) | Data for the project factories stage. |  |  |
-| [providers](outputs.tf#L210) | Terraform provider files for this stage and dependent stages. | ✓ | <code>02-networking</code> · <code>02-security</code> · <code>03-dataplatform</code> · <code>xx-sandbox</code> · <code>xx-teams</code> |
-| [sandbox](outputs.tf#L217) | Data for the sandbox stage. |  | <code>xx-sandbox</code> |
-| [security](outputs.tf#L227) | Data for the networking stage. |  | <code>02-security</code> |
-| [teams](outputs.tf#L254) | Data for the teams stage. |  |  |
-| [tfvars](outputs.tf#L267) | Terraform variable files for the following stages. | ✓ |  |
-=======
 | [cicd_repositories](outputs.tf#L145) | WIF configuration for CI/CD repositories. |  |  |
 | [dataplatform](outputs.tf#L159) | Data for the Data Platform stage. |  |  |
 | [networking](outputs.tf#L175) | Data for the networking stage. |  |  |
@@ -216,6 +204,5 @@
 | [security](outputs.tf#L217) | Data for the networking stage. |  | <code>02-security</code> |
 | [teams](outputs.tf#L227) | Data for the teams stage. |  |  |
 | [tfvars](outputs.tf#L240) | Terraform variable files for the following stages. | ✓ |  |
->>>>>>> 4e42cbc1
 
 <!-- END TFDOC -->