/**
 * Copyright 2022 Google LLC
 *
 * Licensed under the Apache License, Version 2.0 (the "License");
 * you may not use this file except in compliance with the License.
 * You may obtain a copy of the License at
 *
 *      http://www.apache.org/licenses/LICENSE-2.0
 *
 * Unless required by applicable law or agreed to in writing, software
 * distributed under the License is distributed on an "AS IS" BASIS,
 * WITHOUT WARRANTIES OR CONDITIONS OF ANY KIND, either express or implied.
 * See the License for the specific language governing permissions and
 * limitations under the License.
 */

# tfdoc:file:description Organization policies.


locals {
  branch_dataplatform_sa_iam_emails = (
    var.fast_features.data_platform
    ? [
      module.branch-dp-dev-sa.0.iam_email,
      module.branch-dp-prod-sa.0.iam_email
    ]
    : []
  )
  # set to the empty list if you remove the teams branch
<<<<<<< HEAD
  branch_teams_pf_sa_iam_emails = [
    module.branch-teams-dev-pf-sa.iam_email,
    module.branch-teams-prod-pf-sa.iam_email
  ]
  branch_gke_multitenant_sa_iam_emails = [
    module.branch-gke-multitenant-dev-sa.iam_email,
    module.branch-gke-multitenant-prod-sa.iam_email
  ]
=======
  branch_teams_pf_sa_iam_emails = (
    var.fast_features.project_factory
    ? [
      module.branch-pf-dev-sa.0.iam_email,
      module.branch-pf-prod-sa.0.iam_email
    ]
    : []
  )
>>>>>>> 797bfc90
  list_allow = {
    inherit_from_parent = false
    suggested_value     = null
    status              = true
    values              = []
  }
  list_deny = {
    inherit_from_parent = false
    suggested_value     = null
    status              = false
    values              = []
  }
  policy_configs = (
    var.organization_policy_configs == null
    ? {}
    : var.organization_policy_configs
  )
}

module "organization" {
  source          = "../../../modules/organization"
  organization_id = "organizations/${var.organization.id}"
  # IAM additive bindings, granted via the restricted Organization Admin custom
  # role assigned in stage 00; they need to be additive to avoid conflicts
  iam_additive = merge(
    {
      "roles/accesscontextmanager.policyAdmin" = [
        module.branch-security-sa.iam_email
      ]
      "roles/compute.orgFirewallPolicyAdmin" = [
        module.branch-network-sa.iam_email
      ]
      "roles/compute.xpnAdmin" = [
        module.branch-network-sa.iam_email
      ]
    },
    local.billing_org ? {
      "roles/billing.costsManager" = local.branch_teams_pf_sa_iam_emails
      "roles/billing.user" = concat(
        [
          module.branch-network-sa.iam_email,
          module.branch-security-sa.iam_email,
        ],
        local.branch_dataplatform_sa_iam_emails,
        # enable if individual teams can create their own projects
        # [
        #   for k, v in module.branch-teams-team-sa : v.iam_email
        # ],
        local.branch_teams_pf_sa_iam_emails,
        local.branch_gke_multitenant_sa_iam_emails
      )
    } : {}
  )
  # sample subset of useful organization policies, edit to suit requirements
  policy_boolean = {
    # "constraints/cloudfunctions.requireVPCConnector"              = true
    # "constraints/compute.disableGuestAttributesAccess" = true
    # "constraints/compute.disableInternetNetworkEndpointGroup"     = true
    # "constraints/compute.disableNestedVirtualization"             = true
    # "constraints/compute.disableSerialPortAccess"                 = true
    "constraints/compute.requireOsLogin" = true
    # "constraints/compute.restrictXpnProjectLienRemoval"           = true
    "constraints/compute.skipDefaultNetworkCreation" = true
    # "constraints/compute.setNewProjectDefaultToZonalDNSOnly"      = true
    "constraints/iam.automaticIamGrantsForDefaultServiceAccounts" = true
    "constraints/iam.disableServiceAccountKeyCreation"            = true
    # "constraints/iam.disableServiceAccountKeyUpload"              = true
    "constraints/sql.restrictPublicIp"             = true
    "constraints/sql.restrictAuthorizedNetworks"   = true
    "constraints/storage.uniformBucketLevelAccess" = true
  }
  policy_list = {
    # "constraints/cloudfunctions.allowedIngressSettings" = merge(
    #   local.list_allow, { values = ["is:ALLOW_INTERNAL_ONLY"] }
    # )
    # "constraints/cloudfunctions.allowedVpcConnectorEgressSettings" = merge(
    #   local.list_allow, { values = ["is:PRIVATE_RANGES_ONLY"] }
    # )
    "constraints/compute.restrictLoadBalancerCreationForTypes" = merge(
      local.list_allow, { values = ["in:INTERNAL"] }
    )
    "constraints/compute.vmExternalIpAccess" = local.list_deny
    "constraints/iam.allowedPolicyMemberDomains" = merge(
      local.list_allow, {
        values = concat(
          [var.organization.customer_id],
          try(local.policy_configs.allowed_policy_member_domains, [])
        )
    })
    "constraints/run.allowedIngress" = merge(
      local.list_allow, { values = ["is:internal"] }
    )
    # "constraints/run.allowedVPCEgress" = merge(
    #   local.list_allow, { values = ["is:private-ranges-only"] }
    # )
    # "constraints/compute.restrictCloudNATUsage"                      = local.list_deny
    # "constraints/compute.restrictDedicatedInterconnectUsage"         = local.list_deny
    # "constraints/compute.restrictPartnerInterconnectUsage"           = local.list_deny
    # "constraints/compute.restrictProtocolForwardingCreationForTypes" = local.list_deny
    # "constraints/compute.restrictSharedVpcHostProjects"              = local.list_deny
    # "constraints/compute.restrictSharedVpcSubnetworks"               = local.list_deny
    # "constraints/compute.restrictVpcPeering" = local.list_deny
    # "constraints/compute.restrictVpnPeerIPs" = local.list_deny
    # "constraints/compute.vmCanIpForward"     = local.list_deny
    # "constraints/gcp.resourceLocations" = {
    #   inherit_from_parent = false
    #   suggested_value     = null
    #   status              = true
    #   values              = local.allowed_regions
    # }
    # https://cloud.google.com/iam/docs/manage-workload-identity-pools-providers#restrict
    # "constraints/iam.workloadIdentityPoolProviders" = merge(
    #   local.list_allow, { values = [
    #     for k, v in coalesce(var.automation.federated_identity_providers, {}) :
    #     v.issuer_uri
    #   ] }
    # )
    # "constraints/iam.workloadIdentityPoolAwsAccounts" = merge(
    #   local.list_allow, { values = [
    #
    #   ] }
    # )
  }
  tags = {
    (var.tag_names.context) = {
      description = "Resource management context."
      iam         = {}
      values = {
        data       = null
        gke        = null
        networking = null
        sandbox    = null
        security   = null
        teams      = null
      }
    }
    (var.tag_names.environment) = {
      description = "Environment definition."
      iam         = {}
      values = {
        development = null
        production  = null
      }
    }
  }
}

# organization policy admin role assigned with a condition on tags

resource "google_organization_iam_member" "org_policy_admin_dp" {
  for_each = !var.fast_features.data_platform ? {} : {
    data-dev  = ["data", "development", module.branch-dp-dev-sa.0.iam_email]
    data-prod = ["data", "production", module.branch-dp-prod-sa.0.iam_email]
  }
  org_id = var.organization.id
  role   = "roles/orgpolicy.policyAdmin"
  member = each.value.2
  condition {
    title       = "org_policy_tag_dp_scoped"
    description = "Org policy tag scoped grant for ${each.value.0}/${each.value.1}."
    expression  = <<-END
    resource.matchTag('${var.organization.id}/${var.tag_names.context}', '${each.value.0}')
    &&
    resource.matchTag('${var.organization.id}/${var.tag_names.environment}', '${each.value.1}')
    END
  }
}

resource "google_organization_iam_member" "org_policy_admin_pf" {
  for_each = !var.fast_features.project_factory ? {} : {
    pf-dev  = ["teams", "development", module.branch-pf-dev-sa.0.iam_email]
    pf-prod = ["teams", "production", module.branch-pf-prod-sa.0.iam_email]
  }
  org_id = var.organization.id
  role   = "roles/orgpolicy.policyAdmin"
  member = each.value.2
  condition {
    title       = "org_policy_tag_pf_scoped"
    description = "Org policy tag scoped grant for ${each.value.0}/${each.value.1}."
    expression  = <<-END
    resource.matchTag('${var.organization.id}/${var.tag_names.context}', '${each.value.0}')
    &&
    resource.matchTag('${var.organization.id}/${var.tag_names.environment}', '${each.value.1}')
    END
  }
}<|MERGE_RESOLUTION|>--- conflicted
+++ resolved
@@ -27,16 +27,10 @@
     : []
   )
   # set to the empty list if you remove the teams branch
-<<<<<<< HEAD
-  branch_teams_pf_sa_iam_emails = [
-    module.branch-teams-dev-pf-sa.iam_email,
-    module.branch-teams-prod-pf-sa.iam_email
-  ]
   branch_gke_multitenant_sa_iam_emails = [
     module.branch-gke-multitenant-dev-sa.iam_email,
     module.branch-gke-multitenant-prod-sa.iam_email
   ]
-=======
   branch_teams_pf_sa_iam_emails = (
     var.fast_features.project_factory
     ? [
@@ -45,7 +39,6 @@
     ]
     : []
   )
->>>>>>> 797bfc90
   list_allow = {
     inherit_from_parent = false
     suggested_value     = null
